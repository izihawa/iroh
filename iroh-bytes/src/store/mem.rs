--- conflicted
+++ resolved
@@ -1,19 +1,19 @@
 //! A full in memory database for iroh-bytes
 //!
 //! Main entry point is [Store].
-<<<<<<< HEAD
 use bao_tree::{
     io::{fsm::Outboard, outboard::PreOrderOutboard, sync::WriteAt},
     BaoTree, ByteNum, ChunkRanges,
 };
 use bytes::{Bytes, BytesMut};
-use futures::{FutureExt, Stream, StreamExt};
+use futures::{Future, FutureExt, Stream, StreamExt};
 use iroh_base::hash::{BlobFormat, Hash, HashAndFormat};
 use iroh_io::AsyncSliceReader;
 use std::{
     collections::{BTreeMap, BTreeSet},
     io,
     path::PathBuf,
+    process::Output,
     sync::{Arc, RwLock, RwLockReadGuard, RwLockWriteGuard},
     time::SystemTime,
 };
@@ -22,31 +22,6 @@
     store::{
         bao_file::{self, MutableMemStorage},
         BaoBlobSize, MapEntry, MapEntryMut, ReadableStore,
-=======
-use std::collections::BTreeMap;
-use std::collections::BTreeSet;
-use std::io;
-use std::io::Write;
-use std::num::TryFromIntError;
-use std::ops::DerefMut;
-use std::path::PathBuf;
-use std::sync::Arc;
-use std::sync::RwLock;
-use std::time::SystemTime;
-
-use super::flatten_to_io;
-use super::temp_name;
-use super::BaoBatchWriter;
-use super::BaoBlobSize;
-use super::CombinedBatchWriter;
-use super::DbIter;
-use super::PossiblyPartialEntry;
-use super::TempCounterMap;
-use crate::{
-    store::{
-        EntryStatus, ExportMode, ImportMode, ImportProgress, Map, MapEntry, MapEntryMut, MapMut,
-        ReadableStore, ValidateProgress,
->>>>>>> 5398479e
     },
     util::{
         progress::{IdGenerator, IgnoreProgressSender, ProgressSender},
@@ -54,159 +29,6 @@
     },
     Tag, TempTag, IROH_BLOCK_SIZE,
 };
-<<<<<<< HEAD
-=======
-use bao_tree::io::fsm::Outboard;
-use bao_tree::io::outboard::PreOrderOutboard;
-use bao_tree::io::outboard_size;
-use bao_tree::BaoTree;
-use bao_tree::ByteNum;
-use bao_tree::ChunkRanges;
-use bytes::Bytes;
-use bytes::BytesMut;
-use derive_more::From;
-use futures::Future;
-use futures::FutureExt;
-use futures::{Stream, StreamExt};
-use iroh_io::{AsyncSliceReader, AsyncSliceWriter};
-use tokio::sync::mpsc;
-
-/// A mutable file like object that can be used for partial entries.
-#[derive(Debug, Clone, Default)]
-#[repr(transparent)]
-pub struct MutableMemFile(Arc<RwLock<BytesMut>>);
-
-impl MutableMemFile {
-    /// Create a new empty file
-    pub fn with_capacity(capacity: usize) -> Self {
-        Self(Arc::new(RwLock::new(BytesMut::with_capacity(capacity))))
-    }
-
-    /// Create a snapshot of the data
-    pub fn snapshot(&self) -> Bytes {
-        let inner = self.0.read().unwrap();
-        inner.clone().freeze()
-    }
-
-    /// Freeze the data, returning the content
-    ///
-    /// Note that this will clear other references to the data.
-    pub fn freeze(self) -> Bytes {
-        let mut inner = self.0.write().unwrap();
-        let mut temp = BytesMut::new();
-        std::mem::swap(inner.deref_mut(), &mut temp);
-        temp.clone().freeze()
-    }
-}
-
-// we know that the impl of AsyncSliceWriter does not contain an await point.
-// but due to implicit return types the compiler does not know anymore.
-// Hence the #[allow(clippy::await_holding_lock)]
-impl AsyncSliceReader for MutableMemFile {
-    #[allow(clippy::await_holding_lock)]
-    async fn read_at(&mut self, offset: u64, len: usize) -> io::Result<Bytes> {
-        let mut inner = self.0.write().unwrap();
-        <BytesMut as AsyncSliceReader>::read_at(&mut inner, offset, len).await
-    }
-
-    async fn len(&mut self) -> io::Result<u64> {
-        let inner = self.0.read().unwrap();
-        Ok(inner.len() as u64)
-    }
-}
-
-// we know that the impl of AsyncSliceWriter does not contain an await point.
-// but due to implicit return types the compiler does not know anymore.
-// Hence the #[allow(clippy::await_holding_lock)]
-impl AsyncSliceWriter for MutableMemFile {
-    #[allow(clippy::await_holding_lock)]
-    async fn write_at(&mut self, offset: u64, data: &[u8]) -> io::Result<()> {
-        let mut write = self.0.write().unwrap();
-        <BytesMut as AsyncSliceWriter>::write_at(&mut write, offset, data).await
-    }
-
-    #[allow(clippy::await_holding_lock)]
-    async fn write_bytes_at(&mut self, offset: u64, data: Bytes) -> io::Result<()> {
-        let mut write = self.0.write().unwrap();
-        <BytesMut as AsyncSliceWriter>::write_bytes_at(&mut write, offset, data).await
-    }
-
-    #[allow(clippy::await_holding_lock)]
-    async fn set_len(&mut self, len: u64) -> io::Result<()> {
-        let mut write = self.0.write().unwrap();
-        <BytesMut as AsyncSliceWriter>::set_len(&mut write, len).await
-    }
-
-    async fn sync(&mut self) -> io::Result<()> {
-        Ok(())
-    }
-}
-
-/// A file like object that can be in readonly or writeable mode.
-#[derive(Debug, Clone, From)]
-pub enum MemFile {
-    /// immutable data, used for complete entries
-    Immutable(Bytes),
-    /// mutable data, used for partial entries
-    Mutable(MutableMemFile),
-}
-
-impl AsyncSliceReader for MemFile {
-    async fn read_at(&mut self, offset: u64, len: usize) -> io::Result<Bytes> {
-        match self {
-            Self::Immutable(data) => AsyncSliceReader::read_at(data, offset, len).await,
-            Self::Mutable(data) => AsyncSliceReader::read_at(data, offset, len).await,
-        }
-    }
-
-    async fn len(&mut self) -> io::Result<u64> {
-        match self {
-            Self::Immutable(data) => AsyncSliceReader::len(data).await,
-            Self::Mutable(data) => AsyncSliceReader::len(data).await,
-        }
-    }
-}
-
-impl AsyncSliceWriter for MemFile {
-    async fn write_at(&mut self, offset: u64, data: &[u8]) -> io::Result<()> {
-        match self {
-            Self::Immutable(_) => Err(io::Error::new(
-                io::ErrorKind::Other,
-                "cannot write to immutable data",
-            )),
-            Self::Mutable(inner) => AsyncSliceWriter::write_at(inner, offset, data).await,
-        }
-    }
-
-    async fn write_bytes_at(&mut self, offset: u64, data: Bytes) -> io::Result<()> {
-        match self {
-            Self::Immutable(_) => Err(io::Error::new(
-                io::ErrorKind::Other,
-                "cannot write to immutable data",
-            )),
-            Self::Mutable(inner) => AsyncSliceWriter::write_bytes_at(inner, offset, data).await,
-        }
-    }
-
-    async fn set_len(&mut self, len: u64) -> io::Result<()> {
-        match self {
-            Self::Immutable(_) => Err(io::Error::new(
-                io::ErrorKind::Other,
-                "cannot write to immutable data",
-            )),
-            Self::Mutable(inner) => AsyncSliceWriter::set_len(inner, len).await,
-        }
-    }
-
-    async fn sync(&mut self) -> io::Result<()> {
-        Ok(())
-    }
-}
-
-#[derive(Debug, Clone, Default)]
-/// A full in memory database for iroh-bytes.
-pub struct Store(Arc<Inner>);
->>>>>>> 5398479e
 
 use super::{
     flatten_to_io, temp_name, BaoBatchWriter, ExportMode, ImportMode, ImportProgress,
@@ -220,78 +42,8 @@
     inner: Arc<StoreInner>,
 }
 
-<<<<<<< HEAD
 #[derive(Debug, Default)]
 struct StoreInner(RwLock<StateInner>);
-=======
-/// The [MapEntry] implementation for [Store].
-#[derive(Debug, Clone)]
-pub struct Entry {
-    hash: Hash,
-    outboard: PreOrderOutboard<MemFile>,
-    data: MemFile,
-    is_complete: bool,
-}
-
-impl MapEntry for Entry {
-    fn hash(&self) -> Hash {
-        self.hash
-    }
-
-    async fn available_ranges(&self) -> io::Result<ChunkRanges> {
-        Ok(ChunkRanges::all())
-    }
-
-    fn size(&self) -> BaoBlobSize {
-        BaoBlobSize::Verified(self.outboard.tree().size().0)
-    }
-
-    async fn outboard(&self) -> io::Result<impl Outboard> {
-        Ok(self.outboard.clone())
-    }
-
-    async fn data_reader(&self) -> io::Result<impl AsyncSliceReader> {
-        Ok(self.data.clone())
-    }
-
-    fn is_complete(&self) -> bool {
-        self.is_complete
-    }
-}
-
-/// The [MapEntry] implementation for [Store].
-#[derive(Debug, Clone)]
-pub struct EntryMut {
-    hash: Hash,
-    outboard: PreOrderOutboard<MutableMemFile>,
-    data: MutableMemFile,
-}
-
-impl MapEntry for EntryMut {
-    fn hash(&self) -> Hash {
-        self.hash
-    }
-
-    async fn available_ranges(&self) -> io::Result<ChunkRanges> {
-        Ok(ChunkRanges::all())
-    }
-
-    fn size(&self) -> BaoBlobSize {
-        BaoBlobSize::Unverified(self.outboard.tree().size().0)
-    }
-
-    async fn outboard(&self) -> io::Result<impl Outboard> {
-        Ok(PreOrderOutboard {
-            root: self.outboard.root,
-            tree: self.outboard.tree,
-            data: MemFile::from(self.outboard.data.clone()),
-        })
-    }
-
-    async fn data_reader(&self) -> io::Result<impl AsyncSliceReader> {
-        Ok(MemFile::from(self.data.clone()))
-    }
->>>>>>> 5398479e
 
 impl LivenessTracker for StoreInner {
     fn on_clone(&self, inner: &HashAndFormat) {
@@ -300,7 +52,6 @@
         state.temp.inc(inner);
     }
 
-<<<<<<< HEAD
     fn on_drop(&self, inner: &HashAndFormat) {
         tracing::trace!("temp tag drop: {:?}", inner);
         let mut state = self.0.write().unwrap();
@@ -312,69 +63,6 @@
     /// Create a new in memory store
     pub fn new() -> Self {
         Self::default()
-=======
-impl Map for Store {
-    type Entry = Entry;
-
-    async fn get(&self, hash: &Hash) -> io::Result<Option<Self::Entry>> {
-        let state = self.0.state.read().unwrap();
-        // look up the ids
-        Ok(if let Some((data, outboard)) = state.complete.get(hash) {
-            Some(Entry {
-                hash: *hash,
-                outboard: PreOrderOutboard {
-                    root: outboard.root,
-                    tree: outboard.tree,
-                    data: outboard.data.clone().into(),
-                },
-                data: data.clone().into(),
-                is_complete: true,
-            })
-        } else if let Some((data, outboard)) = state.partial.get(hash) {
-            Some(Entry {
-                hash: *hash,
-                outboard: PreOrderOutboard {
-                    root: outboard.root,
-                    tree: outboard.tree,
-                    data: outboard.data.clone().into(),
-                },
-                data: data.clone().into(),
-                is_complete: false,
-            })
-        } else {
-            None
-        })
-    }
-}
-
-impl ReadableStore for Store {
-    async fn blobs(&self) -> io::Result<DbIter<Hash>> {
-        Ok(Box::new(
-            self.0
-                .state
-                .read()
-                .unwrap()
-                .complete
-                .keys()
-                .copied()
-                .map(Ok)
-                .collect::<Vec<_>>()
-                .into_iter(),
-        ))
-    }
-
-    async fn tags(&self) -> io::Result<DbIter<(Tag, HashAndFormat)>> {
-        let tags = self
-            .0
-            .state
-            .read()
-            .unwrap()
-            .tags
-            .iter()
-            .map(|(k, v)| Ok((k.clone(), *v)))
-            .collect::<Vec<_>>();
-        Ok(Box::new(tags.into_iter()))
->>>>>>> 5398479e
     }
 
     /// Take a write lock on the store
@@ -387,7 +75,6 @@
         self.inner.0.read().unwrap()
     }
 
-<<<<<<< HEAD
     fn import_bytes_sync(
         &self,
         id: u64,
@@ -413,12 +100,6 @@
         };
         self.write_lock().entries.insert(hash, entry);
         Ok(tag)
-=======
-    async fn partial_blobs(&self) -> io::Result<DbIter<Hash>> {
-        let state = self.0.state.read().unwrap();
-        let hashes = state.partial.keys().copied().map(Ok).collect::<Vec<_>>();
-        Ok(Box::new(hashes.into_iter()))
->>>>>>> 5398479e
     }
 
     fn export_sync(
@@ -428,7 +109,6 @@
         _mode: ExportMode,
         progress: impl Fn(u64) -> io::Result<()> + Send + Sync + 'static,
     ) -> io::Result<()> {
-<<<<<<< HEAD
         tracing::trace!("exporting {} to {}", hash, target.display());
 
         if !target.is_absolute() {
@@ -460,88 +140,6 @@
         }
         std::io::Write::flush(&mut file)?;
         drop(file);
-=======
-        let this = self.clone();
-        tokio::task::spawn_blocking(move || this.export_sync(hash, target, mode, progress))
-            .map(flatten_to_io)
-            .await
-    }
-}
-
-impl MapMut for Store {
-    type EntryMut = EntryMut;
-
-    fn entry_status_sync(&self, hash: &Hash) -> io::Result<EntryStatus> {
-        let state = self.0.state.read().unwrap();
-        Ok(if state.complete.contains_key(hash) {
-            EntryStatus::Complete
-        } else if state.partial.contains_key(hash) {
-            EntryStatus::Partial
-        } else {
-            EntryStatus::NotFound
-        })
-    }
-
-    async fn entry_status(&self, hash: &Hash) -> io::Result<EntryStatus> {
-        self.entry_status_sync(hash)
-    }
-
-    async fn get_possibly_partial(&self, hash: &Hash) -> io::Result<PossiblyPartialEntry<Self>> {
-        let state = self.0.state.read().unwrap();
-        Ok(match state.partial.get(hash) {
-            Some((data, outboard)) => PossiblyPartialEntry::Partial(EntryMut {
-                hash: *hash,
-                outboard: outboard.clone(),
-                data: data.clone(),
-            }),
-            None => PossiblyPartialEntry::NotFound,
-        })
-    }
-
-    async fn get_or_create(&self, hash: Hash, size: u64) -> io::Result<EntryMut> {
-        let tree = BaoTree::new(ByteNum(size), IROH_BLOCK_SIZE);
-        let outboard_size =
-            usize::try_from(outboard_size(size, IROH_BLOCK_SIZE)).map_err(data_too_large)?;
-        let size = usize::try_from(size).map_err(data_too_large)?;
-        let data = MutableMemFile::with_capacity(size);
-        let outboard = MutableMemFile::with_capacity(outboard_size);
-        let ob2 = PreOrderOutboard {
-            root: hash.into(),
-            tree,
-            data: outboard.clone(),
-        };
-        // insert into the partial map, replacing any existing entry
-        self.0
-            .state
-            .write()
-            .unwrap()
-            .partial
-            .insert(hash, (data.clone(), ob2));
-        Ok(EntryMut {
-            hash,
-            outboard: PreOrderOutboard {
-                root: hash.into(),
-                tree,
-                data: outboard,
-            },
-            data,
-        })
-    }
-
-    async fn insert_complete(&self, entry: EntryMut) -> io::Result<()> {
-        tracing::debug!("insert_complete_entry {:#}", entry.hash());
-        let hash = entry.hash;
-        let data = entry.data.freeze();
-        let outboard = entry.outboard.data.freeze();
-        let mut state = self.0.state.write().unwrap();
-        let outboard = PreOrderOutboard {
-            root: entry.outboard.root,
-            tree: entry.outboard.tree,
-            data: outboard,
-        };
-        state.partial.remove(&hash);
-        state.complete.insert(hash, (data, outboard));
->>>>>>> 5398479e
         Ok(())
     }
 }
@@ -630,25 +228,15 @@
         TempTag::new(tag, Some(self.inner.clone()))
     }
 
-<<<<<<< HEAD
-    fn clear_live(&self) {
+    async fn clear_live(&self) {
         let mut state = self.write_lock();
         state.live.clear();
     }
 
-    fn add_live(&self, live: impl IntoIterator<Item = Hash>) {
+    fn add_live(&self, live: impl IntoIterator<Item = Hash>) -> impl Future<Output = ()> {
         let mut state = self.write_lock();
-=======
-    async fn clear_live(&self) {
-        let mut state = self.0.state.write().unwrap();
-        state.live.clear();
-    }
-
-    fn add_live(&self, live: impl IntoIterator<Item = Hash>) -> impl Future<Output = ()> {
-        let mut state = self.0.state.write().unwrap();
->>>>>>> 5398479e
         state.live.extend(live);
-        futures::future::ready(())
+        async {}
     }
 
     fn is_live(&self, hash: &Hash) -> bool {
@@ -769,7 +357,7 @@
 impl crate::store::Map for Store {
     type Entry = Entry;
 
-    fn get(&self, hash: &Hash) -> std::io::Result<Option<Self::Entry>> {
+    async fn get(&self, hash: &Hash) -> std::io::Result<Option<Self::Entry>> {
         Ok(self
             .inner
             .0
@@ -784,7 +372,7 @@
 impl crate::store::MapMut for Store {
     type EntryMut = Entry;
 
-    fn get_or_create_partial(&self, hash: Hash, _size: u64) -> std::io::Result<Entry> {
+    async fn get_or_create(&self, hash: Hash, _size: u64) -> std::io::Result<Entry> {
         let entry = Entry {
             inner: Arc::new(EntryInner {
                 hash,
@@ -795,7 +383,11 @@
         Ok(entry)
     }
 
-    fn entry_status(&self, hash: &Hash) -> std::io::Result<crate::store::EntryStatus> {
+    async fn entry_status(&self, hash: &Hash) -> std::io::Result<crate::store::EntryStatus> {
+        self.entry_status_sync(hash)
+    }
+
+    fn entry_status_sync(&self, hash: &Hash) -> std::io::Result<crate::store::EntryStatus> {
         Ok(match self.inner.0.read().unwrap().entries.get(hash) {
             Some(entry) => {
                 if entry.complete {
@@ -808,7 +400,7 @@
         })
     }
 
-    fn get_possibly_partial(
+    async fn get_possibly_partial(
         &self,
         hash: &Hash,
     ) -> std::io::Result<crate::store::PossiblyPartialEntry<Self>> {
@@ -841,9 +433,8 @@
     }
 }
 
-<<<<<<< HEAD
 impl ReadableStore for Store {
-    fn blobs(&self) -> io::Result<crate::store::DbIter<Hash>> {
+    async fn blobs(&self) -> io::Result<crate::store::DbIter<Hash>> {
         let entries = self.read_lock().entries.clone();
         Ok(Box::new(
             entries
@@ -851,14 +442,9 @@
                 .filter(|x| x.complete)
                 .map(|x| Ok(x.hash())),
         ))
-=======
-impl EntryMut {
-    fn outboard_mut(&self) -> PreOrderOutboard<MutableMemFile> {
-        self.outboard.clone()
->>>>>>> 5398479e
-    }
-
-    fn partial_blobs(&self) -> io::Result<crate::store::DbIter<Hash>> {
+    }
+
+    async fn partial_blobs(&self) -> io::Result<crate::store::DbIter<Hash>> {
         let entries = self.read_lock().entries.clone();
         Ok(Box::new(
             entries
@@ -868,8 +454,7 @@
         ))
     }
 
-<<<<<<< HEAD
-    fn tags(
+    async fn tags(
         &self,
     ) -> io::Result<crate::store::DbIter<(crate::Tag, iroh_base::hash::HashAndFormat)>> {
         let tags = self.read_lock().tags.clone();
@@ -888,13 +473,6 @@
         _tx: tokio::sync::mpsc::Sender<crate::store::ValidateProgress>,
     ) -> io::Result<()> {
         todo!()
-=======
-impl MapEntryMut for EntryMut {
-    async fn batch_writer(&self) -> io::Result<impl BaoBatchWriter> {
-        let data = self.data_writer();
-        let outboard = self.outboard_mut();
-        Ok(CombinedBatchWriter { data, outboard })
->>>>>>> 5398479e
     }
 
     async fn export(
