//! redb backed storage
//!
//! Data can get into the store in two ways:
//!
//! 1. import from local data
//! 2. sync from a remote
//!
//! These two cases are very different. In the first case, we have the data
//! completely and don't know the hash yet. We compute the outboard and hash,
//! and only then move/reference the data into the store.
//!
//! The entry for the hash comes into existence already complete.
//!
//! In the second case, we know the hash, but don't have the data yet. We create
//! a partial entry, and then request the data from the remote. This is the more
//! complex case.
//!
//! Partial entries always start as pure in memory entries without a database
//! entry. Only once we receive enough data, we convert them into a persistent
//! partial entry. This is necessary because we can't trust the size given
//! by the remote side before receiving data. It is also an optimization,
//! because for small blobs it is not worth it to create a partial entry.
//!
//! A persistent partial entry is always stored as three files in the file
//! system: The data file, the outboard file, and a sizes file that contains
//! the most up to date information about the size of the data.
//!
//! The redb database entry for a persistent partial entry does not contain
//! any information about the size of the data until the size is exactly known.
//!
//! Updating this information on each write would be too costly.
//!
//! Marking a partial entry as complete is done from the outside. At this point
//! the size is taken as validated. Depending on the size we decide whether to
//! store data and outboard inline or to keep storing it in external files.
//!
//! Data can get out of the store in two ways:
//!
//! 1. the data and outboard of both partial and complete entries can be read
//! at any time and shared over the network. Only data that is complete will
//! be shared, everything else will lead to validation errors.
//!
//! 2. entries can be exported to the file system. This currently only works
//! for complete entries.
//!
//! Tables:
//!
//! The blobs table contains a mapping from hash to rough entry state.
//! The inline_data table contains the actual data for complete entries.
//! The inline_outboard table contains the actual outboard for complete entries.
//! The tags table contains a mapping from tag to hash.
//!
//! Design:
//!
//! The redb store is accessed in a single threaded way by an actor that runs
//! on its own std thread. Communication with this actor is via a flume channel,
//! with oneshot channels for the return values if needed.
//!
//! Errors:
//!
//! ActorError is an enum containing errors that can happen inside message
//! handlers of the actor. This includes various redb related errors and io
//! errors when reading or writing non-inlined data or outboard files.
//!
//! OuterError is an enum containing all the actor errors and in addition
//! errors when communicating with the actor.
use std::{
    collections::{BTreeMap, BTreeSet},
    io::{self, BufReader, Read},
    path::{Path, PathBuf},
    sync::{Arc, RwLock},
    time::{Duration, SystemTime},
};

use bao_tree::io::{
    fsm::Outboard,
    outboard::PostOrderMemOutboard,
    sync::{ReadAt, Size},
};
use bytes::Bytes;
use futures::{channel::oneshot, Stream, StreamExt};

use iroh_base::hash::{BlobFormat, Hash, HashAndFormat};
use iroh_io::AsyncSliceReader;
use redb::{AccessGuard, ReadableTable, StorageError};
use serde::{Deserialize, Serialize};
use smallvec::SmallVec;
use tokio::io::AsyncWriteExt;
use tracing::trace_span;

mod import_flat_store;
mod tables;
#[cfg(test)]
mod tests;
mod util;
mod validate;

use crate::{
    store::{
        bao_file::{BaoFileStorage, CompleteMemOrFileStorage},
        file::{
            tables::BaoFilePart,
            util::{overwrite_and_sync, read_and_remove, ProgressReader},
        },
    },
    util::{
        progress::{IdGenerator, IgnoreProgressSender, ProgressSendError, ProgressSender},
        LivenessTracker, MemOrFile,
    },
    Tag, TempTag, IROH_BLOCK_SIZE,
};
use tables::{ReadOnlyTables, ReadableTables, Tables};

use self::{tables::DeleteSet, util::PeekableFlumeReceiver};

use super::{
    bao_file::{raw_outboard_size, BaoFileConfig, BaoFileHandle, BaoFileHandleWeak, CreateCb},
    temp_name, BaoBatchWriter, BaoBlobSize, EntryStatus, ExportMode, ExportProgressCb, ImportMode,
    ImportProgress, ReadableStore, TempCounterMap, ValidateProgress,
};

/// Location of the data.
///
/// Data can be inlined in the database, a file conceptually owned by the store,
/// or a number of external files conceptually owned by the user.
///
/// Only complete data can be inlined.
#[derive(Debug, Serialize, Deserialize, PartialEq, Eq)]
pub(crate) enum DataLocation<I = (), E = ()> {
    /// Data is in the inline_data table.
    Inline(I),
    /// Data is in the canonical location in the data directory.
    Owned(E),
    /// Data is in several external locations. This should be a non-empty list.
    External(Vec<PathBuf>, E),
}

impl<X> DataLocation<X, u64> {
    fn union(self, that: DataLocation<X, u64>) -> ActorResult<Self> {
        Ok(match (self, that) {
            (
                DataLocation::External(mut paths, a_size),
                DataLocation::External(b_paths, b_size),
            ) => {
                if a_size != b_size {
                    return Err(ActorError::Inconsistent(format!(
                        "complete size mismatch {} {}",
                        a_size, b_size
                    )));
                }
                paths.extend(b_paths);
                paths.sort();
                paths.dedup();
                DataLocation::External(paths, a_size)
            }
            (_, b @ DataLocation::Owned(_)) => {
                // owned needs to win, since it has an associated file. Choosing
                // external would orphan the file.
                b
            }
            (a @ DataLocation::Owned(_), _) => {
                // owned needs to win, since it has an associated file. Choosing
                // external would orphan the file.
                a
            }
            (_, b @ DataLocation::Inline(_)) => {
                // inline needs to win, since it has associated data. Choosing
                // external would orphan the file.
                b
            }
            (a @ DataLocation::Inline(_), _) => {
                // inline needs to win, since it has associated data. Choosing
                // external would orphan the file.
                a
            }
        })
    }
}

impl<I, E> DataLocation<I, E> {
    fn discard_inline_data(self) -> DataLocation<(), E> {
        match self {
            DataLocation::Inline(_) => DataLocation::Inline(()),
            DataLocation::Owned(x) => DataLocation::Owned(x),
            DataLocation::External(paths, x) => DataLocation::External(paths, x),
        }
    }
}

/// Location of the outboard.
///
/// Outboard can be inlined in the database or a file conceptually owned by the store.
/// Outboards are implementation specific to the store and as such are always owned.
///
/// Only complete outboards can be inlined.
#[derive(Debug, Serialize, Deserialize, PartialEq, Eq)]
pub(crate) enum OutboardLocation<I = ()> {
    /// Outboard is in the inline_outboard table.
    Inline(I),
    /// Outboard is in the canonical location in the data directory.
    Owned,
    /// Outboard is not needed
    NotNeeded,
}

impl<I> OutboardLocation<I> {
    fn discard_extra_data(self) -> OutboardLocation<()> {
        match self {
            Self::Inline(_) => OutboardLocation::Inline(()),
            Self::Owned => OutboardLocation::Owned,
            Self::NotNeeded => OutboardLocation::NotNeeded,
        }
    }
}

/// The information about an entry that we keep in the entry table for quick access.
///
/// The exact info to store here is TBD, so usually you should use the accessor methods.
#[derive(Debug, Serialize, Deserialize, PartialEq, Eq)]
pub(crate) enum EntryState<I = ()> {
    /// For a complete entry we always know the size. It does not make much sense
    /// to write to a complete entry, so they are much easier to share.
    Complete {
        /// Location of the data.
        data_location: DataLocation<I, u64>,
        /// Location of the outboard.
        outboard_location: OutboardLocation<I>,
    },
    /// Partial entries are entries for which we know the hash, but don't have
    /// all the data. They are created when syncing from somewhere else by hash.
    ///
    /// As such they are always owned. There is also no inline storage for them.
    /// Non short lived partial entries always live in the file system, and for
    /// short lived ones we never create a database entry in the first place.
    Partial {
        /// Once we get the last chunk of a partial entry, we have validated
        /// the size of the entry despite it still being incomplete.
        ///
        /// E.g. a giant file where we just requested the last chunk.
        size: Option<u64>,
    },
}

impl Default for EntryState {
    fn default() -> Self {
        Self::Partial { size: None }
    }
}

impl EntryState {
    fn union(self, that: Self) -> ActorResult<Self> {
        match (self, that) {
            (
                Self::Complete {
                    data_location,
                    outboard_location,
                },
                Self::Complete {
                    data_location: b_data_location,
                    ..
                },
            ) => Ok(Self::Complete {
                // combine external paths if needed
                data_location: data_location.union(b_data_location)?,
                outboard_location,
            }),
            (a @ Self::Complete { .. }, Self::Partial { .. }) =>
            // complete wins over partial
            {
                Ok(a)
            }
            (Self::Partial { .. }, b @ Self::Complete { .. }) =>
            // complete wins over partial
            {
                Ok(b)
            }
            (Self::Partial { size: a_size }, Self::Partial { size: b_size }) =>
            // keep known size from either entry
            {
                let size = match (a_size, b_size) {
                    (Some(a_size), Some(b_size)) => {
                        // validated sizes are different. this means that at
                        // least one validation was wrong, which would be a bug
                        // in bao-tree.
                        if a_size != b_size {
                            return Err(ActorError::Inconsistent(format!(
                                "validated size mismatch {} {}",
                                a_size, b_size
                            )));
                        }
                        Some(a_size)
                    }
                    (Some(a_size), None) => Some(a_size),
                    (None, Some(b_size)) => Some(b_size),
                    (None, None) => None,
                };
                Ok(Self::Partial { size })
            }
        }
    }
}

impl redb::RedbValue for EntryState {
    type SelfType<'a> = EntryState;

    type AsBytes<'a> = SmallVec<[u8; 128]>;

    fn fixed_width() -> Option<usize> {
        None
    }

    fn from_bytes<'a>(data: &'a [u8]) -> Self::SelfType<'a>
    where
        Self: 'a,
    {
        postcard::from_bytes(data).unwrap()
    }

    fn as_bytes<'a, 'b: 'a>(value: &'a Self::SelfType<'b>) -> Self::AsBytes<'a>
    where
        Self: 'a,
        Self: 'b,
    {
        postcard::to_extend(value, SmallVec::new()).unwrap()
    }

    fn type_name() -> redb::TypeName {
        redb::TypeName::new("EntryState")
    }
}

/// Options for inlining small complete data or outboards.
#[derive(Debug, Clone)]
pub struct InlineOptions {
    /// Maximum data size to inline.
    max_data_inlined: u64,
    /// Maximum outboard size to inline.
    max_outboard_inlined: u64,
}

impl InlineOptions {
    /// Do not inline anything, ever.
    pub const NO_INLINE: Self = Self {
        max_data_inlined: 0,
        max_outboard_inlined: 0,
    };
    /// Always inline everything
    pub const ALWAYS_INLINE: Self = Self {
        max_data_inlined: u64::MAX,
        max_outboard_inlined: u64::MAX,
    };
}

impl Default for InlineOptions {
    fn default() -> Self {
        Self {
            max_data_inlined: 1024 * 16,
            max_outboard_inlined: 1024 * 16,
        }
    }
}

#[derive(Debug, Clone)]
pub(crate) struct PathOptions {
    /// Path to the directory where data and outboard files are stored.
    data_path: PathBuf,
    /// Path to the directory where temp files are stored.
    /// This *must* be on the same device as `data_path`, since we need to
    /// atomically move temp files into place.
    temp_path: PathBuf,
}

impl PathOptions {
    fn new(root: &Path) -> Self {
        Self {
            data_path: root.join("data"),
            temp_path: root.join("temp"),
        }
    }

    fn owned_data_path(&self, hash: &Hash) -> PathBuf {
        self.data_path.join(format!("{}.data", hash.to_hex()))
    }

    fn owned_outboard_path(&self, hash: &Hash) -> PathBuf {
        self.data_path.join(format!("{}.obao4", hash.to_hex()))
    }

    fn owned_sizes_path(&self, hash: &Hash) -> PathBuf {
        self.data_path.join(format!("{}.sizes4", hash.to_hex()))
    }

    fn temp_file_name(&self) -> PathBuf {
        self.temp_path.join(temp_name())
    }
}

#[derive(Debug, Clone)]
pub(crate) struct Options {
    path: PathOptions,
    /// Inline storage options.
    inline: InlineOptions,
}

#[derive(derive_more::Debug)]
pub(crate) enum ImportSource {
    TempFile(PathBuf),
    External(PathBuf),
    Memory(#[debug(skip)] Bytes),
}

impl ImportSource {
    fn content(&self) -> MemOrFile<&[u8], &Path> {
        match self {
            Self::TempFile(path) => MemOrFile::File(path.as_path()),
            Self::External(path) => MemOrFile::File(path.as_path()),
            Self::Memory(data) => MemOrFile::Mem(data.as_ref()),
        }
    }

    fn len(&self) -> io::Result<u64> {
        match self {
            Self::TempFile(path) => std::fs::metadata(path).map(|m| m.len()),
            Self::External(path) => std::fs::metadata(path).map(|m| m.len()),
            Self::Memory(data) => Ok(data.len() as u64),
        }
    }
}

/// An entry for a partial or complete blob in the store.
#[derive(Debug, Clone, derive_more::From)]
pub struct Entry(BaoFileHandle);

impl super::MapEntry for Entry {
    fn hash(&self) -> Hash {
        self.0.hash()
    }

    fn size(&self) -> BaoBlobSize {
        let size = self.0.current_size().unwrap();
        tracing::trace!("redb::Entry::size() = {}", size);
        BaoBlobSize::new(size, self.is_complete())
    }

    fn is_complete(&self) -> bool {
        self.0.is_complete()
    }

    async fn outboard(&self) -> io::Result<impl Outboard> {
        self.0.outboard()
    }

    async fn data_reader(&self) -> io::Result<impl AsyncSliceReader> {
        Ok(self.0.data_reader())
    }
}

impl super::MapEntryMut for Entry {
    async fn batch_writer(&self) -> io::Result<impl BaoBatchWriter> {
        Ok(self.0.writer())
    }
}

#[derive(derive_more::Debug)]
pub(crate) struct Import {
    /// The hash and format of the data to import
    content_id: HashAndFormat,
    /// The source of the data to import, can be a temp file, external file, or memory
    source: ImportSource,
    /// Data size
    data_size: u64,
    /// Outboard without length prefix
    #[debug("{:?}", outboard.as_ref().map(|x| x.len()))]
    outboard: Option<Vec<u8>>,
}

#[derive(derive_more::Debug)]
pub(crate) struct Export {
    /// A temp tag to keep the entry alive while exporting. This also
    /// contains the hash to be exported.
    temp_tag: TempTag,
    /// The target path for the export.
    target: PathBuf,
    /// The export mode to use.
    mode: ExportMode,
    /// The progress callback to use.
    #[debug(skip)]
    progress: ExportProgressCb,
}

#[derive(derive_more::Debug)]
pub(crate) enum ActorMessage {
    // Query method: get a file handle for a hash, if it exists.
    // This will produce a file handle even for entries that are not yet in redb at all.
    Get {
        hash: Hash,
        tx: oneshot::Sender<ActorResult<Option<BaoFileHandle>>>,
    },
    /// Query method: get the rough entry status for a hash. Just complete, partial or not found.
    EntryStatus {
        hash: Hash,
        tx: flume::Sender<ActorResult<EntryStatus>>,
    },
    /// Query method: get the full entry state for a hash, both in memory and in redb.
    /// This is everything we got about the entry, including the actual inline outboard and data.
    #[cfg(test)]
    EntryState {
        hash: Hash,
        tx: flume::Sender<ActorResult<EntryStateResponse>>,
    },
    /// Modification method: get or create a file handle for a hash.
    ///
    /// If the entry exists in redb, either partial or complete, the corresponding
    /// data will be returned. If it does not yet exist, a new partial file handle
    /// will be created, but not yet written to redb.
    GetOrCreate {
        hash: Hash,
        tx: oneshot::Sender<ActorResult<BaoFileHandle>>,
    },
    /// Modification method: inline size was exceeded for a partial entry.
    /// If the entry is complete, this is a no-op. If the entry is partial and in
    /// memory, it will be written to a file and created in redb.
    OnMemSizeExceeded { hash: Hash },
    /// Modification method: marks a partial entry as complete.
    /// Calling this on a complete entry is a no-op.
    OnComplete { handle: BaoFileHandle },
    /// Modification method: import data into a redb store
    ///
    /// At this point the size, hash and outboard must already be known.
    Import {
        cmd: Import,
        tx: flume::Sender<ActorResult<(TempTag, u64)>>,
    },
    /// Modification method: export data from a redb store
    ///
    /// In most cases this will not modify the store. Only when using
    /// [`ExportMode::TryReference`] and the entry is large enough to not be
    /// inlined.
    Export {
        cmd: Export,
        tx: oneshot::Sender<ActorResult<()>>,
    },
    /// Modification method: import an entire flat store into the redb store.
    ImportFlatStore {
        paths: FlatStorePaths,
        tx: oneshot::Sender<bool>,
    },
    /// Update inline options
    UpdateInlineOptions {
        /// The new inline options
        inline_options: InlineOptions,
        /// Whether to reapply the new options to existing entries
        reapply: bool,
        tx: oneshot::Sender<()>,
    },
    /// Bulk query method: get entries from the blobs table
    Blobs {
        #[debug(skip)]
        filter: FilterPredicate<Hash, EntryState>,
        #[allow(clippy::type_complexity)]
        tx: oneshot::Sender<
            ActorResult<Vec<std::result::Result<(Hash, EntryState), StorageError>>>,
        >,
    },
    /// Bulk query method: get the entire tags table
    Tags {
        #[debug(skip)]
        filter: FilterPredicate<Tag, HashAndFormat>,
        #[allow(clippy::type_complexity)]
        tx: oneshot::Sender<
            ActorResult<Vec<std::result::Result<(Tag, HashAndFormat), StorageError>>>,
        >,
    },
    /// Modification method: set a tag to a value, or remove it.
    SetTag {
        tag: Tag,
        value: Option<HashAndFormat>,
        tx: oneshot::Sender<ActorResult<()>>,
    },
    /// Modification method: create a new unique tag and set it to a value.
    CreateTag {
        hash: HashAndFormat,
        tx: oneshot::Sender<ActorResult<Tag>>,
    },
    /// Modification method: unconditional delete the data for a number of hashes
    Delete {
        hashes: Vec<Hash>,
        tx: oneshot::Sender<ActorResult<()>>,
    },
    /// Sync the entire database to disk.
    ///
    /// This just makes sure that there is no write transaction open.
    Sync { tx: oneshot::Sender<()> },
    /// Internal method: dump the entire database to stdout.
    Dump,
    /// Internal method: validate the entire database.
    ///
    /// Note that this will block the actor until it is done, so don't use it
    /// on a node under load.
    Validate {
        repair: bool,
        progress: tokio::sync::mpsc::Sender<ValidateProgress>,
        tx: oneshot::Sender<ActorResult<()>>,
    },
    /// Internal method: notify the actor that a new gc epoch has started.
    ///
    /// This will be called periodically and can be used to do misc cleanups.
    GcStart { tx: oneshot::Sender<()> },
    /// Internal method: shutdown the actor.
    Shutdown,
}

impl ActorMessage {
    fn category(&self) -> MessageCategory {
        match self {
            Self::Get { .. }
            | Self::GetOrCreate { .. }
            | Self::EntryStatus { .. }
            | Self::Blobs { .. }
            | Self::Tags { .. }
            | Self::ClearProtected { .. }
            | Self::Dump => MessageCategory::ReadOnly,
            Self::Import { .. }
            | Self::Export { .. }
            | Self::OnMemSizeExceeded { .. }
            | Self::HandleDropped { .. }
            | Self::OnComplete { .. }
            | Self::SetTag { .. }
            | Self::CreateTag { .. }
            | Self::Delete { .. } => MessageCategory::ReadWrite,
            Self::UpdateInlineOptions { .. }
            | Self::Sync { .. }
            | Self::Shutdown
            | Self::Validate { .. }
            | Self::ImportFlatStore { .. } => MessageCategory::TopLevel,
            #[cfg(test)]
            Self::EntryState { .. } => MessageCategory::ReadOnly,
        }
    }
}

enum MessageCategory {
    ReadOnly,
    ReadWrite,
    TopLevel,
}

/// Predicate for filtering entries in a redb table.
pub(crate) type FilterPredicate<K, V> =
    Box<dyn Fn(u64, AccessGuard<K>, AccessGuard<V>) -> Option<(K, V)> + Send + Sync>;

/// Parameters for importing from a flat store
#[derive(Debug)]
pub struct FlatStorePaths {
    /// Complete data files
    pub complete: PathBuf,
    /// Partial data files
    pub partial: PathBuf,
    /// Metadata files such as the tags table
    pub meta: PathBuf,
}

#[cfg(test)]
#[derive(Debug)]
pub(crate) struct EntryStateResponse {
    mem: Option<BaoFileHandle>,
    db: Option<EntryState<Bytes>>,
}

/// Storage that is using a redb database for small files and files for
/// large files.
#[derive(Debug, Clone)]
pub struct Store(Arc<StoreInner>);

impl Store {
    /// Load or create a new store.
    pub async fn load(root: impl AsRef<Path>) -> io::Result<Self> {
        let path = root.as_ref();
        let db_path = path.join("meta").join("blobs.db");
        let options = Options {
            path: PathOptions::new(path),
            inline: Default::default(),
        };
        Self::new(db_path, options).await
    }

    async fn new(path: PathBuf, options: Options) -> io::Result<Self> {
        // spawn_blocking because StoreInner::new creates directories
        let rt = tokio::runtime::Handle::try_current()
            .map_err(|_| io::Error::new(io::ErrorKind::Other, "no tokio runtime"))?;
        let inner =
            tokio::task::spawn_blocking(move || StoreInner::new_sync(path, options, rt)).await??;
        Ok(Self(Arc::new(inner)))
    }

    /// Update the inline options.
    ///
    /// When reapply is true, the new options will be applied to all existing
    /// entries.
    pub async fn update_inline_options(
        &self,
        inline_options: InlineOptions,
        reapply: bool,
    ) -> io::Result<()> {
        Ok(self
            .0
            .update_inline_options(inline_options, reapply)
            .await?)
    }

    /// Dump the entire content of the database to stdout.
    pub async fn dump(&self) -> io::Result<()> {
        Ok(self.0.dump().await?)
    }

    /// Ensure that all operations before the sync are processed and persisted.
    ///
    /// This is done by closing any open write transaction.
    pub async fn sync(&self) -> io::Result<()> {
        Ok(self.0.sync().await?)
    }

    /// Import from a v0 or v1 flat store, for backwards compatibility.
    pub async fn import_flat_store(&self, paths: FlatStorePaths) -> io::Result<bool> {
        Ok(self.0.import_flat_store(paths).await?)
    }

    /// Get the complete state of an entry, both in memory and in redb.
    #[cfg(test)]
    pub(crate) async fn entry_state(&self, hash: Hash) -> io::Result<EntryStateResponse> {
        Ok(self.0.entry_state(hash).await?)
    }

    #[cfg(test)]
    pub fn owned_data_path(&self, hash: &Hash) -> PathBuf {
        self.0.path_options.owned_data_path(hash)
    }

    #[cfg(test)]
    pub fn owned_outboard_path(&self, hash: &Hash) -> PathBuf {
        self.0.path_options.owned_outboard_path(hash)
    }
}

#[derive(Debug)]
struct StoreInner {
    tx: flume::Sender<ActorMessage>,
    temp: Arc<RwLock<TempCounterMap>>,
    handle: Option<std::thread::JoinHandle<()>>,
    path_options: Arc<PathOptions>,
}

impl LivenessTracker for RwLock<TempCounterMap> {
    fn on_clone(&self, content: &HashAndFormat) {
        self.write().unwrap().inc(content);
    }

    fn on_drop(&self, content: &HashAndFormat) {
        self.write().unwrap().dec(content);
    }
}

impl StoreInner {
    fn new_sync(path: PathBuf, options: Options, rt: tokio::runtime::Handle) -> io::Result<Self> {
        tracing::trace!(
            "creating data directory: {}",
            options.path.data_path.display()
        );
        std::fs::create_dir_all(&options.path.data_path)?;
        tracing::trace!(
            "creating temp directory: {}",
            options.path.temp_path.display()
        );
        std::fs::create_dir_all(&options.path.temp_path)?;
        tracing::trace!(
            "creating parent directory for db file{}",
            path.parent().unwrap().display()
        );
        std::fs::create_dir_all(path.parent().unwrap())?;
        let temp: Arc<RwLock<TempCounterMap>> = Default::default();
        let (actor, tx) = Actor::new(&path, options.clone(), temp.clone(), rt)?;
        let handle = std::thread::Builder::new()
            .name("redb-actor".to_string())
            .spawn(move || {
                if let Err(cause) = actor.run_batched() {
                    tracing::error!("redb actor failed: {}", cause);
                }
            })
            .expect("failed to spawn thread");
        Ok(Self {
            tx,
            temp,
            handle: Some(handle),
            path_options: Arc::new(options.path),
        })
    }

    pub async fn get(&self, hash: Hash) -> OuterResult<Option<BaoFileHandle>> {
        let (tx, rx) = oneshot::channel();
        self.tx.send_async(ActorMessage::Get { hash, tx }).await?;
        Ok(rx.await??)
    }

    #[cfg(test)]
    async fn entry_state(&self, hash: Hash) -> OuterResult<EntryStateResponse> {
        let (tx, rx) = flume::bounded(1);
        self.tx
            .send_async(ActorMessage::EntryState { hash, tx })
            .await?;
        Ok(rx.recv_async().await??)
    }

    async fn get_or_create(&self, hash: Hash) -> OuterResult<BaoFileHandle> {
        let (tx, rx) = oneshot::channel();
        self.tx
            .send_async(ActorMessage::GetOrCreate { hash, tx })
            .await?;
        Ok(rx.await??)
    }

    async fn blobs(&self) -> OuterResult<Vec<io::Result<Hash>>> {
        let (tx, rx) = oneshot::channel();
        let filter: FilterPredicate<Hash, EntryState> = Box::new(|_i, k, v| {
            let v = v.value();
            if let EntryState::Complete { .. } = &v {
                Some((k.value(), v))
            } else {
                None
            }
        });
        self.tx
            .send_async(ActorMessage::Blobs { filter, tx })
            .await?;
        let blobs = rx.await?;
        // filter only complete blobs, and transform the internal error type into io::Error
        let complete = blobs?
            .into_iter()
            .filter_map(|r| {
                r.map(|(hash, state)| {
                    if let EntryState::Complete { .. } = state {
                        Some(hash)
                    } else {
                        None
                    }
                })
                .map_err(|e| ActorError::from(e).into())
                .transpose()
            })
            .collect::<Vec<_>>();
        Ok(complete)
    }

    async fn partial_blobs(&self) -> OuterResult<Vec<io::Result<Hash>>> {
        let (tx, rx) = oneshot::channel();
        let filter: FilterPredicate<Hash, EntryState> = Box::new(|_i, k, v| {
            let v = v.value();
            if let EntryState::Partial { .. } = &v {
                Some((k.value(), v))
            } else {
                None
            }
        });
        self.tx
            .send_async(ActorMessage::Blobs { filter, tx })
            .await?;
        let blobs = rx.await?;
        // filter only partial blobs, and transform the internal error type into io::Error
        let complete = blobs?
            .into_iter()
            .filter_map(|r| {
                r.map(|(hash, state)| {
                    if let EntryState::Partial { .. } = state {
                        Some(hash)
                    } else {
                        None
                    }
                })
                .map_err(|e| ActorError::from(e).into())
                .transpose()
            })
            .collect::<Vec<_>>();
        Ok(complete)
    }

    async fn tags(&self) -> OuterResult<Vec<io::Result<(Tag, HashAndFormat)>>> {
        let (tx, rx) = oneshot::channel();
        let filter: FilterPredicate<Tag, HashAndFormat> =
            Box::new(|_i, k, v| Some((k.value(), v.value())));
        self.tx
            .send_async(ActorMessage::Tags { filter, tx })
            .await?;
        let tags = rx.await?;
        // transform the internal error type into io::Error
        let tags = tags?
            .into_iter()
            .map(|r| r.map_err(|e| ActorError::from(e).into()))
            .collect();
        Ok(tags)
    }

    async fn set_tag(&self, tag: Tag, value: Option<HashAndFormat>) -> OuterResult<()> {
        let (tx, rx) = oneshot::channel();
        self.tx
            .send_async(ActorMessage::SetTag { tag, value, tx })
            .await?;
        Ok(rx.await??)
    }

    async fn create_tag(&self, hash: HashAndFormat) -> OuterResult<Tag> {
        let (tx, rx) = oneshot::channel();
        self.tx
            .send_async(ActorMessage::CreateTag { hash, tx })
            .await?;
        Ok(rx.await??)
    }

    async fn delete(&self, hashes: Vec<Hash>) -> OuterResult<()> {
        let (tx, rx) = oneshot::channel();
        self.tx
            .send_async(ActorMessage::Delete { hashes, tx })
            .await?;
        Ok(rx.await??)
    }

    async fn gc_start(&self) -> OuterResult<()> {
        let (tx, rx) = oneshot::channel();
        self.tx.send_async(ActorMessage::GcStart { tx }).await?;
        Ok(rx.await?)
    }

    async fn entry_status(&self, hash: &Hash) -> OuterResult<EntryStatus> {
        let (tx, rx) = flume::bounded(1);
        self.tx
            .send_async(ActorMessage::EntryStatus { hash: *hash, tx })
            .await?;
        Ok(rx.into_recv_async().await??)
    }

    fn entry_status_sync(&self, hash: &Hash) -> OuterResult<EntryStatus> {
        let (tx, rx) = flume::bounded(1);
        self.tx
            .send(ActorMessage::EntryStatus { hash: *hash, tx })?;
        Ok(rx.recv()??)
    }

    async fn complete(&self, entry: Entry) -> OuterResult<()> {
        self.tx
            .send_async(ActorMessage::OnComplete { handle: entry.0 })
            .await?;
        Ok(())
    }

    /// Manually shutdown the store and wait for the actor to finish.
    ///
    /// This is a more controlled way to shut down the store than just relying
    /// on drop. The downside is that it will not work if you have shared the
    /// store in many places.
    #[allow(dead_code)]
    async fn shutdown(mut self) -> anyhow::Result<()> {
        if let Some(handle) = self.handle.take() {
            self.tx.send_async(ActorMessage::Shutdown).await?;
            handle
                .join()
                .map_err(|_| io::Error::new(io::ErrorKind::Other, "redb actor thread panicked"))?
        };
        Ok(())
    }

    async fn export(
        &self,
        hash: Hash,
        target: PathBuf,
        mode: ExportMode,
        progress: ExportProgressCb,
    ) -> OuterResult<()> {
        tracing::info!(
            "exporting {} to {} using mode {:?}",
            hash.to_hex(),
            target.display(),
            mode
        );
        if !target.is_absolute() {
            return Err(io::Error::new(
                io::ErrorKind::InvalidInput,
                "target path must be absolute",
            )
            .into());
        }
        let parent = target.parent().ok_or_else(|| {
            OuterError::from(io::Error::new(
                io::ErrorKind::InvalidInput,
                "target path has no parent directory",
            ))
        })?;
        std::fs::create_dir_all(parent)?;
        let temp_tag = self.temp_tag(HashAndFormat::raw(hash));
        let (tx, rx) = oneshot::channel();
        self.tx
            .send_async(ActorMessage::Export {
                cmd: Export {
                    temp_tag,
                    target,
                    mode,
                    progress,
                },
                tx,
            })
            .await?;
        Ok(rx.await??)
    }

    async fn validate(
        &self,
        repair: bool,
        progress: tokio::sync::mpsc::Sender<ValidateProgress>,
    ) -> OuterResult<()> {
        let (tx, rx) = oneshot::channel();
        self.tx
            .send_async(ActorMessage::Validate {
                repair,
                progress,
                tx,
            })
            .await?;
        Ok(rx.await??)
    }

    async fn import_flat_store(&self, paths: FlatStorePaths) -> OuterResult<bool> {
        let (tx, rx) = oneshot::channel();
        self.tx
            .send_async(ActorMessage::ImportFlatStore { paths, tx })
            .await?;
        Ok(rx.await?)
    }

    async fn update_inline_options(
        &self,
        inline_options: InlineOptions,
        reapply: bool,
    ) -> OuterResult<()> {
        let (tx, rx) = oneshot::channel();
        self.tx
            .send_async(ActorMessage::UpdateInlineOptions {
                inline_options,
                reapply,
                tx,
            })
            .await?;
        Ok(rx.await?)
    }

    async fn dump(&self) -> OuterResult<()> {
        self.tx.send_async(ActorMessage::Dump).await?;
        Ok(())
    }

    async fn sync(&self) -> OuterResult<()> {
        let (tx, rx) = oneshot::channel();
        self.tx.send_async(ActorMessage::Sync { tx }).await?;
        Ok(rx.await?)
    }

    fn temp_tag(&self, content: HashAndFormat) -> TempTag {
        TempTag::new(content, Some(self.temp.clone()))
    }

    fn import_file_sync(
        &self,
        path: PathBuf,
        mode: ImportMode,
        format: BlobFormat,
        progress: impl ProgressSender<Msg = ImportProgress> + IdGenerator,
    ) -> OuterResult<(TempTag, u64)> {
        if !path.is_absolute() {
            return Err(
                io::Error::new(io::ErrorKind::InvalidInput, "path must be absolute").into(),
            );
        }
        if !path.is_file() && !path.is_symlink() {
            return Err(io::Error::new(
                io::ErrorKind::InvalidInput,
                "path is not a file or symlink",
            )
            .into());
        }
        let id = progress.new_id();
        progress.blocking_send(ImportProgress::Found {
            id,
            name: path.to_string_lossy().to_string(),
        })?;
        let file = match mode {
            ImportMode::TryReference => ImportSource::External(path),
            ImportMode::Copy => {
                if std::fs::metadata(&path)?.len() < 16 * 1024 {
                    // we don't know if the data will be inlined since we don't
                    // have the inline options here. But still for such a small file
                    // it does not seem worth it do to the temp file ceremony.
                    let data = std::fs::read(&path)?;
                    ImportSource::Memory(data.into())
                } else {
                    let temp_path = self.temp_file_name();
                    // copy the data, since it is not stable
                    progress.try_send(ImportProgress::CopyProgress { id, offset: 0 })?;
                    if reflink_copy::reflink_or_copy(&path, &temp_path)?.is_none() {
                        tracing::debug!("reflinked {} to {}", path.display(), temp_path.display());
                    } else {
                        tracing::debug!("copied {} to {}", path.display(), temp_path.display());
                    }
                    ImportSource::TempFile(temp_path)
                }
            }
        };
        let (tag, size) = self.finalize_import_sync(file, format, id, progress)?;
        Ok((tag, size))
    }

    fn import_bytes_sync(&self, data: Bytes, format: BlobFormat) -> OuterResult<TempTag> {
        let id = 0;
        let file = ImportSource::Memory(data);
        let progress = IgnoreProgressSender::default();
        let (tag, _size) = self.finalize_import_sync(file, format, id, progress)?;
        Ok(tag)
    }

    fn finalize_import_sync(
        &self,
        file: ImportSource,
        format: BlobFormat,
        id: u64,
        progress: impl ProgressSender<Msg = ImportProgress> + IdGenerator,
    ) -> OuterResult<(TempTag, u64)> {
        let data_size = file.len()?;
        tracing::info!("finalize_import_sync {:?} {}", file, data_size);
        progress.blocking_send(ImportProgress::Size {
            id,
            size: data_size,
        })?;
        let progress2 = progress.clone();
        let (hash, outboard) = match file.content() {
            MemOrFile::File(path) => {
                let span = trace_span!("outboard.compute", path = %path.display());
                let _guard = span.enter();
                let file = std::fs::File::open(path)?;
                compute_outboard(file, data_size, move |offset| {
                    Ok(progress2.try_send(ImportProgress::OutboardProgress { id, offset })?)
                })?
            }
            MemOrFile::Mem(bytes) => {
                // todo: progress? usually this is will be small enough that progress might not be needed.
                compute_outboard(bytes, data_size, |_| Ok(()))?
            }
        };
        progress.blocking_send(ImportProgress::OutboardDone { id, hash })?;
        // from here on, everything related to the hash is protected by the temp tag
        let tag = self.temp_tag(HashAndFormat { hash, format });
        let hash = *tag.hash();
        // blocking send for the import
        let (tx, rx) = flume::bounded(1);
        self.tx.send(ActorMessage::Import {
            cmd: Import {
                content_id: HashAndFormat { hash, format },
                source: file,
                outboard,
                data_size,
            },
            tx,
        })?;
        Ok(rx.recv()??)
    }

    fn temp_file_name(&self) -> PathBuf {
        self.path_options.temp_file_name()
    }
}

impl Drop for StoreInner {
    fn drop(&mut self) {
        if let Some(handle) = self.handle.take() {
            self.tx.send(ActorMessage::Shutdown).ok();
            handle.join().ok();
        }
    }
}

struct ActorState {
    handles: BTreeMap<Hash, BaoFileHandleWeak>,
    protected: BTreeSet<Hash>,
    temp: Arc<RwLock<TempCounterMap>>,
    msgs: flume::Receiver<ActorMessage>,
    path_options: PathOptions,
    inline_options: InlineOptions,
    create_options: Arc<BaoFileConfig>,
    rt: tokio::runtime::Handle,
}

/// The actor for the redb store.
///
/// It is split into the database and the rest of the state to allow for split
/// borrows in the message handlers.
struct Actor {
    db: redb::Database,
    state: ActorState,
}

/// Error type for message handler functions of the redb actor.
///
/// What can go wrong are various things with redb, as well as io errors related
/// to files other than redb.
#[derive(Debug, thiserror::Error)]
pub(crate) enum ActorError {
    #[error("table error: {0}")]
    Table(#[from] redb::TableError),
    #[error("database error: {0}")]
    Database(#[from] redb::DatabaseError),
    #[error("transaction error: {0}")]
    Transaction(#[from] redb::TransactionError),
    #[error("commit error: {0}")]
    Commit(#[from] redb::CommitError),
    #[error("storage error: {0}")]
    Storage(#[from] redb::StorageError),
    #[error("io error: {0}")]
    Io(#[from] io::Error),
    #[error("inconsistent database state: {0}")]
    Inconsistent(String),
}

impl From<ActorError> for io::Error {
    fn from(e: ActorError) -> Self {
        match e {
            ActorError::Io(e) => e,
            e => io::Error::new(io::ErrorKind::Other, e),
        }
    }
}

/// Result type for handler functions of the redb actor.
///
/// See [`ActorError`] for what can go wrong.
pub(crate) type ActorResult<T> = std::result::Result<T, ActorError>;

/// Error type for calling the redb actor from the store.
///
/// What can go wrong is all the things in [`ActorError`] and in addition
/// sending and receiving messages.
#[derive(Debug, thiserror::Error)]
pub(crate) enum OuterError {
    #[error("inner error: {0}")]
    Inner(#[from] ActorError),
    #[error("send error: {0}")]
    Send(#[from] flume::SendError<ActorMessage>),
    #[error("progress send error: {0}")]
    ProgressSend(#[from] ProgressSendError),
    #[error("recv error: {0}")]
    Recv(#[from] oneshot::Canceled),
    #[error("recv error: {0}")]
    FlumeRecv(#[from] flume::RecvError),
    #[error("join error: {0}")]
    JoinTask(#[from] tokio::task::JoinError),
}

/// Result type for calling the redb actor from the store.
///
/// See [`OuterError`] for what can go wrong.
pub(crate) type OuterResult<T> = std::result::Result<T, OuterError>;

impl From<io::Error> for OuterError {
    fn from(e: io::Error) -> Self {
        OuterError::Inner(ActorError::Io(e))
    }
}

impl From<OuterError> for io::Error {
    fn from(e: OuterError) -> Self {
        match e {
            OuterError::Inner(ActorError::Io(e)) => e,
            e => io::Error::new(io::ErrorKind::Other, e),
        }
    }
}

impl crate::store::traits::Map for Store {
    type Entry = Entry;

    async fn get(&self, hash: &Hash) -> io::Result<Option<Self::Entry>> {
        Ok(self.0.get(*hash).await?.map(From::from))
    }
}

impl crate::store::traits::MapMut for Store {
    type EntryMut = Entry;

    async fn get_or_create(&self, hash: Hash, _size: u64) -> io::Result<Self::EntryMut> {
        Ok(self.0.get_or_create(hash).await?.into())
    }

    async fn entry_status(&self, hash: &Hash) -> io::Result<EntryStatus> {
        Ok(self.0.entry_status(hash).await?)
    }

    async fn get_possibly_partial(
        &self,
        hash: &Hash,
    ) -> io::Result<super::PossiblyPartialEntry<Self>> {
        match self.0.get(*hash).await? {
            Some(entry) => Ok({
                if entry.is_complete() {
                    super::PossiblyPartialEntry::Complete(entry.into())
                } else {
                    super::PossiblyPartialEntry::Partial(entry.into())
                }
            }),
            None => Ok(super::PossiblyPartialEntry::NotFound),
        }
    }

    async fn insert_complete(&self, entry: Self::EntryMut) -> io::Result<()> {
        Ok(self.0.complete(entry).await?)
    }

    fn entry_status_sync(&self, hash: &Hash) -> io::Result<EntryStatus> {
        Ok(self.0.entry_status_sync(hash)?)
    }
}

impl ReadableStore for Store {
    async fn blobs(&self) -> io::Result<super::DbIter<Hash>> {
        Ok(Box::new(self.0.blobs().await?.into_iter()))
    }

    async fn partial_blobs(&self) -> io::Result<super::DbIter<Hash>> {
        Ok(Box::new(self.0.partial_blobs().await?.into_iter()))
    }

    async fn tags(&self) -> io::Result<super::DbIter<(Tag, HashAndFormat)>> {
        Ok(Box::new(self.0.tags().await?.into_iter()))
    }

    fn temp_tags(&self) -> Box<dyn Iterator<Item = HashAndFormat> + Send + Sync + 'static> {
        Box::new(self.0.temp.read().unwrap().keys())
    }

    async fn validate(
        &self,
        repair: bool,
        tx: tokio::sync::mpsc::Sender<ValidateProgress>,
    ) -> io::Result<()> {
        self.0.validate(repair, tx).await?;
        Ok(())
    }

    async fn export(
        &self,
        hash: Hash,
        target: PathBuf,
        mode: ExportMode,
        progress: ExportProgressCb,
    ) -> io::Result<()> {
        Ok(self.0.export(hash, target, mode, progress).await?)
    }
}

impl crate::store::traits::Store for Store {
    async fn import_file(
        &self,
        path: PathBuf,
        mode: ImportMode,
        format: BlobFormat,
        progress: impl ProgressSender<Msg = ImportProgress> + IdGenerator,
    ) -> io::Result<(crate::TempTag, u64)> {
        let this = self.0.clone();
        Ok(
            tokio::task::spawn_blocking(move || {
                this.import_file_sync(path, mode, format, progress)
            })
            .await??,
        )
    }

    async fn import_bytes(
        &self,
        data: bytes::Bytes,
        format: iroh_base::hash::BlobFormat,
    ) -> io::Result<crate::TempTag> {
        let this = self.0.clone();
        Ok(tokio::task::spawn_blocking(move || this.import_bytes_sync(data, format)).await??)
    }

    async fn import_stream(
        &self,
        mut data: impl Stream<Item = io::Result<Bytes>> + Unpin + Send + 'static,
        format: BlobFormat,
        progress: impl ProgressSender<Msg = ImportProgress> + IdGenerator,
    ) -> io::Result<(TempTag, u64)> {
        let this = self.clone();
        let id = progress.new_id();
        // write to a temp file
        let temp_data_path = this.0.temp_file_name();
        let name = temp_data_path
            .file_name()
            .expect("just created")
            .to_string_lossy()
            .to_string();
        progress.send(ImportProgress::Found { id, name }).await?;
        let mut writer = tokio::fs::File::create(&temp_data_path).await?;
        let mut offset = 0;
        while let Some(chunk) = data.next().await {
            let chunk = chunk?;
            writer.write_all(&chunk).await?;
            offset += chunk.len() as u64;
            progress.try_send(ImportProgress::CopyProgress { id, offset })?;
        }
        writer.flush().await?;
        drop(writer);
        let file = ImportSource::TempFile(temp_data_path);
        Ok(tokio::task::spawn_blocking(move || {
            this.0.finalize_import_sync(file, format, id, progress)
        })
        .await??)
    }

    async fn set_tag(&self, name: Tag, hash: Option<HashAndFormat>) -> io::Result<()> {
        Ok(self.0.set_tag(name, hash).await?)
    }

    async fn create_tag(&self, hash: HashAndFormat) -> io::Result<Tag> {
        Ok(self.0.create_tag(hash).await?)
    }

    async fn delete(&self, hashes: Vec<Hash>) -> io::Result<()> {
        Ok(self.0.delete(hashes).await?)
    }

    async fn gc_start(&self) -> io::Result<()> {
        self.0.gc_start().await?;
        Ok(())
    }

    fn temp_tag(&self, value: HashAndFormat) -> TempTag {
        self.0.temp_tag(value)
    }
}

impl Actor {
    fn new(
        path: &Path,
        options: Options,
        temp: Arc<RwLock<TempCounterMap>>,
        rt: tokio::runtime::Handle,
    ) -> ActorResult<(Self, flume::Sender<ActorMessage>)> {
        let db = redb::Database::create(path)?;
        let txn = db.begin_write()?;
        // create tables and drop them just to create them.
        let mut t = Default::default();
        let tables = Tables::new(&txn, &mut t)?;
        drop(tables);
        txn.commit()?;
        // make the channel relatively large. there are some messages that don't
        // require a response, it's fine if they pile up a bit.
        let (tx, rx) = flume::bounded(1024);
        let tx2 = tx.clone();
        let on_file_create: CreateCb = Arc::new(move |hash| {
            // todo: make the callback allow async
            tx2.send(ActorMessage::OnMemSizeExceeded { hash: *hash })
                .ok();
            Ok(())
        });
        let create_options = BaoFileConfig::new(
            Arc::new(options.path.data_path.clone()),
            16 * 1024,
            Some(on_file_create),
        );
        Ok((
            Self {
                db,
                state: ActorState {
                    temp,
                    handles: BTreeMap::new(),
                    protected: BTreeSet::new(),
                    msgs: rx,
                    inline_options: options.inline,
                    path_options: options.path,
                    create_options: Arc::new(create_options),
                    rt,
                },
            },
            tx,
        ))
    }

    fn run_batched(mut self) -> ActorResult<()> {
        let mut msgs = PeekableFlumeReceiver::new(self.state.msgs.clone());
        while let Some(msg) = msgs.peek() {
            if let ActorMessage::Shutdown = msg {
                break;
            }
            match msg.category() {
                MessageCategory::TopLevel => {
                    let msg = msgs.recv().expect("just peeked");
                    if let Err(msg) = self.state.handle_toplevel(&self.db, msg)? {
                        msgs.push_back(msg).expect("just recv'd");
                    }
                }
                MessageCategory::ReadOnly => {
                    tracing::debug!("starting read transaction");
                    let txn = self.db.begin_read()?;
                    let tables = ReadOnlyTables::new(&txn)?;
                    for msg in msgs.batch_iter(10000, Duration::from_millis(500)) {
                        if let Err(msg) = self.state.handle_readonly(&tables, msg)? {
                            msgs.push_back(msg).expect("just recv'd");
                            break;
                        }
                    }
                    tracing::debug!("done with read transaction");
                }
                MessageCategory::ReadWrite => {
                    tracing::debug!("starting write transaction");
                    let txn = self.db.begin_write()?;
                    let mut delete_after_commit = Default::default();
                    let mut tables = Tables::new(&txn, &mut delete_after_commit)?;
                    for msg in msgs.batch_iter(10000, Duration::from_millis(500)) {
                        if let Err(msg) = self.state.handle_readwrite(&mut tables, msg)? {
                            msgs.push_back(msg).expect("just recv'd");
                            break;
                        }
                    }
                    drop(tables);
                    txn.commit()?;
                    delete_after_commit.apply_and_clear(&self.state.path_options);
                    tracing::debug!("write transaction committed");
                }
            }
        }
        tracing::debug!("redb actor done");
        Ok(())
    }
}

impl ActorState {
    fn entry_status(
        &mut self,
        tables: &impl ReadableTables,
        hash: Hash,
    ) -> ActorResult<EntryStatus> {
        let status = match tables.blobs().get(hash)? {
            Some(guard) => match guard.value() {
                EntryState::Complete { .. } => EntryStatus::Complete,
                EntryState::Partial { .. } => EntryStatus::Partial,
            },
            None => EntryStatus::NotFound,
        };
        Ok(status)
    }

    #[cfg(test)]
    fn entry_state(
        &mut self,
        tables: &impl ReadableTables,
        hash: Hash,
    ) -> ActorResult<EntryStateResponse> {
        let mem = self.handles.get(&hash).and_then(|weak| weak.upgrade());
        let db = match tables.blobs().get(hash)? {
            Some(entry) => Some({
                match entry.value() {
                    EntryState::Complete {
                        data_location,
                        outboard_location,
                    } => {
                        let data_location = match data_location {
                            DataLocation::Inline(()) => {
                                let data = tables.inline_data().get(hash)?.ok_or_else(|| {
                                    ActorError::Inconsistent("inline data missing".to_owned())
                                })?;
                                DataLocation::Inline(Bytes::copy_from_slice(data.value()))
                            }
                            DataLocation::Owned(x) => DataLocation::Owned(x),
                            DataLocation::External(p, s) => DataLocation::External(p, s),
                        };
                        let outboard_location = match outboard_location {
                            OutboardLocation::Inline(()) => {
                                let outboard =
                                    tables.inline_outboard().get(hash)?.ok_or_else(|| {
                                        ActorError::Inconsistent(
                                            "inline outboard missing".to_owned(),
                                        )
                                    })?;
                                OutboardLocation::Inline(Bytes::copy_from_slice(outboard.value()))
                            }
                            OutboardLocation::Owned => OutboardLocation::Owned,
                            OutboardLocation::NotNeeded => OutboardLocation::NotNeeded,
                        };
                        EntryState::Complete {
                            data_location,
                            outboard_location,
                        }
                    }
                    EntryState::Partial { size } => EntryState::Partial { size },
                }
            }),
            None => None,
        };
        Ok(EntryStateResponse { mem, db })
    }

    fn get(
        &mut self,
        tables: &impl ReadableTables,
        hash: Hash,
    ) -> ActorResult<Option<BaoFileHandle>> {
        if let Some(handle) = self.handles.get(&hash).and_then(|weak| weak.upgrade()) {
            return Ok(Some(handle));
        }
        let Some(entry) = tables.blobs().get(hash)? else {
            return Ok(None);
        };
        // todo: if complete, load inline data and/or outboard into memory if needed,
        // and return a complete entry.
        let entry = entry.value();
        let config = self.create_options.clone();
        let handle = match entry {
            EntryState::Complete {
                data_location,
                outboard_location,
            } => {
                let data = load_data(tables, &self.path_options, data_location, &hash)?;
                let outboard = load_outboard(
                    tables,
                    &self.path_options,
                    outboard_location,
                    data.size(),
                    &hash,
                )?;
                BaoFileHandle::new_complete(config, hash, data, outboard)
            }
            EntryState::Partial { .. } => BaoFileHandle::incomplete_file(config, hash)?,
        };
        self.handles.insert(hash, handle.downgrade());
        Ok(Some(handle))
    }

    fn export(
        &mut self,
        tables: &mut Tables,
        cmd: Export,
        tx: oneshot::Sender<ActorResult<()>>,
    ) -> ActorResult<()> {
        let Export {
            temp_tag,
            target,
            mode,
            progress,
        } = cmd;
        let guard = tables
            .blobs
            .get(temp_tag.hash())?
            .ok_or_else(|| ActorError::Inconsistent("entry not found".to_owned()))?;
        let entry = guard.value();
        match entry {
            EntryState::Complete {
                data_location,
                outboard_location,
            } => {
                match data_location {
                    DataLocation::Inline(()) => {
                        // ignore export mode, just copy. For inline data we can not reference anyway.
                        let data = tables.inline_data.get(temp_tag.hash())?.ok_or_else(|| {
                            ActorError::Inconsistent("inline data not found".to_owned())
                        })?;
                        tracing::trace!("exporting inline data to {}", target.display());
                        tx.send(std::fs::write(&target, data.value()).map_err(|e| e.into()))
                            .ok();
                    }
                    DataLocation::Owned(size) => {
                        let path = self.path_options.owned_data_path(temp_tag.hash());
                        if mode == ExportMode::Copy {
                            // copy in an external thread
                            self.rt.spawn_blocking(move || {
                                tx.send(export_file_copy(temp_tag, path, size, target, progress))
                                    .ok();
                            });
                        } else {
                            match std::fs::rename(&path, &target) {
                                Ok(()) => {
                                    let entry = EntryState::Complete {
                                        data_location: DataLocation::External(vec![target], size),
                                        outboard_location,
                                    };
                                    drop(guard);
                                    tables.blobs.insert(temp_tag.hash(), entry)?;
                                    drop(temp_tag);
                                    tx.send(Ok(())).ok();
                                }
                                Err(e) => {
                                    drop(temp_tag);
                                    tx.send(Err(e.into())).ok();
                                }
                            }
                        }
                    }
                    DataLocation::External(paths, size) => {
                        let path = paths
                            .first()
                            .ok_or_else(|| {
                                ActorError::Inconsistent("external path missing".to_owned())
                            })?
                            .to_owned();
                        // we can not reference external files, so we just copy them. But this does not have to happen in the actor.
                        if path == target {
                            // export to the same path, nothing to do
                            tx.send(Ok(())).ok();
                        } else {
                            // copy in an external thread
                            self.rt.spawn_blocking(move || {
                                tx.send(export_file_copy(temp_tag, path, size, target, progress))
                                    .ok();
                            });
                        }
                    }
                }
            }
            EntryState::Partial { .. } => {
                return Err(io::Error::new(io::ErrorKind::Unsupported, "partial entry").into());
            }
        }
        Ok(())
    }

    fn import(&mut self, tables: &mut Tables, cmd: Import) -> ActorResult<(TempTag, u64)> {
        let Import {
            content_id,
            source: file,
            outboard,
            data_size,
        } = cmd;
        let outboard_size = outboard.as_ref().map(|x| x.len() as u64).unwrap_or(0);
        let inline_data = data_size <= self.inline_options.max_data_inlined;
        let inline_outboard =
            outboard_size <= self.inline_options.max_outboard_inlined && outboard_size != 0;
        // from here on, everything related to the hash is protected by the temp tag
        let tag = TempTag::new(content_id, Some(self.temp.clone()));
        let hash = *tag.hash();
        self.protected.insert(hash);
        // move the data file into place, or create a reference to it
        let data_location = match file {
            ImportSource::External(external_path) => {
                tracing::info!("stored external reference {}", external_path.display());
                if inline_data {
                    tracing::info!(
                        "reading external data to inline it: {}",
                        external_path.display()
                    );
                    let data = Bytes::from(std::fs::read(&external_path)?);
                    DataLocation::Inline(data)
                } else {
                    DataLocation::External(vec![external_path], data_size)
                }
            }
            ImportSource::TempFile(temp_data_path) => {
                if inline_data {
                    tracing::info!(
                        "reading and deleting temp file to inline it: {}",
                        temp_data_path.display()
                    );
                    let data = Bytes::from(read_and_remove(&temp_data_path)?);
                    DataLocation::Inline(data)
                } else {
                    let data_path = self.path_options.owned_data_path(&hash);
                    std::fs::rename(&temp_data_path, &data_path)?;
                    tracing::info!("created file {}", data_path.display());
                    DataLocation::Owned(data_size)
                }
            }
            ImportSource::Memory(data) => {
                if inline_data {
                    DataLocation::Inline(data)
                } else {
                    let data_path = self.path_options.owned_data_path(&hash);
                    overwrite_and_sync(&data_path, &data)?;
                    tracing::info!("created file {}", data_path.display());
                    DataLocation::Owned(data_size)
                }
            }
        };
        let outboard_location = if let Some(outboard) = outboard {
            if inline_outboard {
                OutboardLocation::Inline(Bytes::from(outboard))
            } else {
                let outboard_path = self.path_options.owned_outboard_path(&hash);
                // todo: this blocks the actor when writing a large outboard
                overwrite_and_sync(&outboard_path, &outboard)?;
                OutboardLocation::Owned
            }
        } else {
            OutboardLocation::NotNeeded
        };
        if let DataLocation::Inline(data) = &data_location {
            tables.inline_data.insert(hash, data.as_ref())?;
        }
        if let OutboardLocation::Inline(outboard) = &outboard_location {
            tables.inline_outboard.insert(hash, outboard.as_ref())?;
        }
        if let DataLocation::Owned(_) = &data_location {
            tables.delete_after_commit.remove(hash, [BaoFilePart::Data]);
        }
        if let OutboardLocation::Owned = &outboard_location {
            tables
                .delete_after_commit
                .remove(hash, [BaoFilePart::Outboard]);
        }
        let entry = tables.blobs.get(hash)?;
        let entry = entry.map(|x| x.value()).unwrap_or_default();
        let data_location = data_location.discard_inline_data();
        let outboard_location = outboard_location.discard_extra_data();
        let entry = entry.union(EntryState::Complete {
            data_location,
            outboard_location,
        })?;
        tables.blobs.insert(hash, entry)?;
        Ok((tag, data_size))
    }

    fn get_or_create(
        &mut self,
        tables: &impl ReadableTables,
        hash: Hash,
    ) -> ActorResult<BaoFileHandle> {
        self.protected.insert(hash);
        if let Some(handle) = self.handles.get(&hash).and_then(|x| x.upgrade()) {
            return Ok(handle);
        }
        let entry = tables.blobs().get(hash)?;
        let handle = if let Some(entry) = entry {
            let entry = entry.value();
            match entry {
                EntryState::Complete {
                    data_location,
                    outboard_location,
                    ..
                } => {
                    let data = load_data(tables, &self.path_options, data_location, &hash)?;
                    let outboard = load_outboard(
                        tables,
                        &self.path_options,
                        outboard_location,
                        data.size(),
                        &hash,
                    )?;
                    println!("creating complete entry for {}", hash.to_hex());
                    BaoFileHandle::new_complete(self.create_options.clone(), hash, data, outboard)
                }
                EntryState::Partial { .. } => {
                    println!("creating partial entry for {}", hash.to_hex());
                    BaoFileHandle::incomplete_file(self.create_options.clone(), hash)?
                }
            }
        } else {
            BaoFileHandle::incomplete_mem(self.create_options.clone(), hash)
        };
        self.handles.insert(hash, handle.downgrade());
        Ok(handle)
    }

    /// Read the entire blobs table. Callers can then sift through the results to find what they need
    fn blobs(
        &mut self,
        tables: &impl ReadableTables,
        filter: FilterPredicate<Hash, EntryState>,
    ) -> ActorResult<Vec<std::result::Result<(Hash, EntryState), StorageError>>> {
        let mut res = Vec::new();
        let mut index = 0u64;
        #[allow(clippy::explicit_counter_loop)]
        for item in tables.blobs().iter()? {
            match item {
                Ok((k, v)) => {
                    if let Some(item) = filter(index, k, v) {
                        res.push(Ok(item));
                    }
                }
                Err(e) => {
                    res.push(Err(e));
                }
            }
            index += 1;
        }
        Ok(res)
    }

    /// Read the entire tags table. Callers can then sift through the results to find what they need
    fn tags(
        &mut self,
        tables: &impl ReadableTables,
        filter: FilterPredicate<Tag, HashAndFormat>,
    ) -> ActorResult<Vec<std::result::Result<(Tag, HashAndFormat), StorageError>>> {
        let mut res = Vec::new();
        let mut index = 0u64;
        #[allow(clippy::explicit_counter_loop)]
        for item in tables.tags().iter()? {
            match item {
                Ok((k, v)) => {
                    if let Some(item) = filter(index, k, v) {
                        res.push(Ok(item));
                    }
                }
                Err(e) => {
                    res.push(Err(e));
                }
            }
            index += 1;
        }
        Ok(res)
    }

    fn create_tag(&mut self, tables: &mut Tables, content: HashAndFormat) -> ActorResult<Tag> {
        let tag = {
            let tag = Tag::auto(SystemTime::now(), |x| {
                matches!(tables.tags.get(Tag(Bytes::copy_from_slice(x))), Ok(Some(_)))
            });
            tables.tags.insert(tag.clone(), content)?;
            tag
        };
        Ok(tag)
    }

    fn set_tag(
        &self,
        tables: &mut Tables,
        tag: Tag,
        value: Option<HashAndFormat>,
    ) -> ActorResult<()> {
        match value {
            Some(value) => {
                tables.tags.insert(tag, value)?;
            }
            None => {
                tables.tags.remove(tag)?;
            }
        }
        Ok(())
    }

    fn on_mem_size_exceeded(&mut self, tables: &mut Tables, hash: Hash) -> ActorResult<()> {
        let entry = tables
            .blobs
            .get(hash)?
            .map(|x| x.value())
            .unwrap_or_default();
        let entry = entry.union(EntryState::Partial { size: None })?;
        tables.blobs.insert(hash, entry)?;
        // protect all three parts of the entry
        tables.delete_after_commit.remove(
            hash,
            [BaoFilePart::Data, BaoFilePart::Outboard, BaoFilePart::Sizes],
        );
        Ok(())
    }

    fn update_inline_options(
        &mut self,
        db: &redb::Database,
        options: InlineOptions,
        reapply: bool,
    ) -> ActorResult<()> {
        self.inline_options = options;
        if reapply {
            let mut delete_after_commit = Default::default();
            let tx = db.begin_write()?;
            {
                let mut tables = Tables::new(&tx, &mut delete_after_commit)?;
                let hashes = tables
                    .blobs
                    .iter()?
                    .map(|x| x.map(|(k, _)| k.value()))
                    .collect::<Result<Vec<_>, _>>()?;
                for hash in hashes {
                    let guard = tables
                        .blobs
                        .get(hash)?
                        .ok_or_else(|| ActorError::Inconsistent("hash not found".to_owned()))?;
                    let entry = guard.value();
                    if let EntryState::Complete {
                        data_location,
                        outboard_location,
                    } = entry
                    {
                        let (data_location, data_size, data_location_changed) = match data_location
                        {
                            DataLocation::Owned(size) => {
                                // inline
                                if size <= self.inline_options.max_data_inlined {
                                    let path = self.path_options.owned_data_path(&hash);
                                    let data = std::fs::read(&path)?;
                                    tables.delete_after_commit.insert(hash, [BaoFilePart::Data]);
                                    tables.inline_data.insert(hash, data.as_slice())?;
                                    (DataLocation::Inline(()), size, true)
                                } else {
                                    (DataLocation::Owned(size), size, false)
                                }
                            }
                            DataLocation::Inline(()) => {
                                let guard = tables.inline_data.get(hash)?.ok_or_else(|| {
                                    ActorError::Inconsistent("inline data missing".to_owned())
                                })?;
                                let data = guard.value();
                                let size = data.len() as u64;
                                if size > self.inline_options.max_data_inlined {
                                    let path = self.path_options.owned_data_path(&hash);
                                    std::fs::write(&path, data)?;
                                    drop(guard);
                                    tables.inline_data.remove(hash)?;
                                    (DataLocation::Owned(size), size, true)
                                } else {
                                    (DataLocation::Inline(()), size, false)
                                }
                            }
                            DataLocation::External(paths, size) => {
                                (DataLocation::External(paths, size), size, false)
                            }
                        };
                        let outboard_size = raw_outboard_size(data_size);
                        let (outboard_location, outboard_location_changed) = match outboard_location
                        {
                            OutboardLocation::Owned
                                if outboard_size <= self.inline_options.max_outboard_inlined =>
                            {
                                let path = self.path_options.owned_outboard_path(&hash);
                                let outboard = std::fs::read(&path)?;
                                tables
                                    .delete_after_commit
                                    .insert(hash, [BaoFilePart::Outboard]);
                                tables.inline_outboard.insert(hash, outboard.as_slice())?;
                                (OutboardLocation::Inline(()), true)
                            }
                            OutboardLocation::Inline(())
                                if outboard_size > self.inline_options.max_outboard_inlined =>
                            {
                                let guard = tables.inline_outboard.get(hash)?.ok_or_else(|| {
                                    ActorError::Inconsistent("inline outboard missing".to_owned())
                                })?;
                                let outboard = guard.value();
                                let path = self.path_options.owned_outboard_path(&hash);
                                std::fs::write(&path, outboard)?;
                                drop(guard);
                                tables.inline_outboard.remove(hash)?;
                                (OutboardLocation::Owned, true)
                            }
                            x => (x, false),
                        };
                        drop(guard);
                        if data_location_changed || outboard_location_changed {
                            tables.blobs.insert(
                                hash,
                                EntryState::Complete {
                                    data_location,
                                    outboard_location,
                                },
                            )?;
                        }
                    }
                }
            }
            tx.commit()?;
            delete_after_commit.apply_and_clear(&self.path_options);
        }
        Ok(())
    }

    fn delete(&mut self, tables: &mut Tables, hashes: Vec<Hash>) -> ActorResult<()> {
        for hash in hashes {
            if self.temp.as_ref().read().unwrap().contains(&hash) {
                continue;
            }
            if self.protected.contains(&hash) {
                tracing::info!("protected hash, continuing {}", &hash.to_hex()[..8]);
                continue;
            }
            tracing::info!("deleting {}", &hash.to_hex()[..8]);
            self.handles.remove(&hash);
            if let Some(entry) = tables.blobs.remove(hash)? {
                match entry.value() {
                    EntryState::Complete {
                        data_location,
                        outboard_location,
                    } => {
                        match data_location {
                            DataLocation::Inline(_) => {
                                tables.inline_data.remove(hash)?;
                            }
                            DataLocation::Owned(_) => {
                                // mark the data for deletion
                                tables.delete_after_commit.insert(hash, [BaoFilePart::Data]);
                            }
                            DataLocation::External(_, _) => {}
                        }
                        match outboard_location {
                            OutboardLocation::Inline(_) => {
                                tables.inline_outboard.remove(hash)?;
                            }
                            OutboardLocation::Owned => {
                                // mark the outboard for deletion
                                tables
                                    .delete_after_commit
                                    .insert(hash, [BaoFilePart::Outboard]);
                            }
                            OutboardLocation::NotNeeded => {}
                        }
                    }
                    EntryState::Partial { .. } => {
                        // mark all parts for deletion
                        tables.delete_after_commit.insert(
                            hash,
                            [BaoFilePart::Outboard, BaoFilePart::Data, BaoFilePart::Sizes],
                        );
                    }
                }
            }
        }
        Ok(())
    }

    fn on_complete(&mut self, tables: &mut Tables, entry: BaoFileHandle) -> ActorResult<()> {
        let hash = entry.hash();
        let mut info = None;
        tracing::trace!("on_complete({})", hash.to_hex());
        entry.transform(|state| {
            tracing::trace!("on_complete transform {:?}", state);
            let entry = match complete_storage(
                state,
                &hash,
                &self.path_options,
                &self.inline_options,
                tables.delete_after_commit,
            )? {
                Ok(entry) => {
                    // store the info so we can insert it into the db later
                    info = Some((
                        entry.data_size(),
                        entry.data.mem().cloned(),
                        entry.outboard_size(),
                        entry.outboard.mem().cloned(),
                    ));
                    entry
                }
                Err(entry) => {
                    // the entry was already complete, nothing to do
                    entry
                }
            };
            Ok(BaoFileStorage::Complete(entry))
        })?;
        if let Some((data_size, data, outboard_size, outboard)) = info {
            let data_location = if data.is_some() {
                DataLocation::Inline(())
            } else {
                DataLocation::Owned(data_size)
            };
            let outboard_location = if outboard_size == 0 {
                OutboardLocation::NotNeeded
            } else if outboard.is_some() {
                OutboardLocation::Inline(())
            } else {
                OutboardLocation::Owned
            };
            {
                tracing::info!(
                    "inserting complete entry for {}, {} bytes",
                    hash.to_hex(),
                    data_size,
                );
                let entry = tables
                    .blobs()
                    .get(hash)?
                    .map(|x| x.value())
                    .unwrap_or_default();
                let entry = entry.union(EntryState::Complete {
                    data_location,
                    outboard_location,
                })?;
                tables.blobs.insert(hash, entry)?;
                if let Some(data) = data {
                    tables.inline_data.insert(hash, data.as_ref())?;
                }
                if let Some(outboard) = outboard {
                    tables.inline_outboard.insert(hash, outboard.as_ref())?;
                }
            }
        }
        Ok(())
    }

<<<<<<< HEAD
    fn handle_dropped(&mut self, hash: Hash) {
        if let btree_map::Entry::Occupied(entry) = self.handles.entry(hash) {
            // we still need to check, because the entry could have been re-inserted by the time we get here
            let count = Arc::strong_count(&entry.get().storage);
            if count == 1 {
                entry.remove();
            }
        }
    }

    fn handle_toplevel(
        &mut self,
        db: &redb::Database,
        msg: ActorMessage,
    ) -> ActorResult<std::result::Result<(), ActorMessage>> {
=======
    fn handle_one(&mut self, db: &redb::Database, msg: ActorMessage) -> ActorResult<MsgResult> {
>>>>>>> 23ff8d14
        match msg {
            ActorMessage::ImportFlatStore { paths, tx } => {
                let res = self.import_flat_store(db, paths);
                tx.send(res?).ok();
            }
            ActorMessage::UpdateInlineOptions {
                inline_options,
                reapply,
                tx,
            } => {
                let res = self.update_inline_options(db, inline_options, reapply);
                tx.send(res?).ok();
            }
            ActorMessage::Validate {
                repair,
                progress,
                tx,
            } => {
                let res = self.validate(db, repair, progress);
                tx.send(res).ok();
            }
            ActorMessage::Sync { tx } => {
                tx.send(()).ok();
            }
            x => return Ok(Err(x)),
        }
        Ok(Ok(()))
    }

    fn handle_readonly(
        &mut self,
        tables: &impl ReadableTables,
        msg: ActorMessage,
    ) -> ActorResult<std::result::Result<(), ActorMessage>> {
        match msg {
            ActorMessage::Get { hash, tx } => {
                let res = self.get(tables, hash);
                tx.send(res).ok();
            }
            ActorMessage::GetOrCreate { hash, tx } => {
                let res = self.get_or_create(tables, hash);
                tx.send(res).ok();
            }
            ActorMessage::EntryStatus { hash, tx } => {
                let res = self.entry_status(tables, hash);
                tx.send(res).ok();
            }
            ActorMessage::Blobs { filter, tx } => {
                let res = self.blobs(tables, filter);
                tx.send(res).ok();
            }
            ActorMessage::Tags { filter, tx } => {
                let res = self.tags(tables, filter);
                tx.send(res).ok();
            }
<<<<<<< HEAD
            #[cfg(test)]
            ActorMessage::EntryState { hash, tx } => {
                let res = self.entry_state(tables, hash);
                tx.send(res).ok();
            }
            ActorMessage::ClearProtected { tx } => {
                self.protected.clear();
                tx.send(()).ok();
            }
            ActorMessage::HandleDropped { hash } => {
                self.handle_dropped(hash);
            }
            ActorMessage::Dump => {
                dump(tables).ok();
            }
            x => return Ok(Err(x)),
        }
        Ok(Ok(()))
    }

    fn handle_readwrite(
        &mut self,
        tables: &mut Tables,
        msg: ActorMessage,
    ) -> ActorResult<std::result::Result<(), ActorMessage>> {
        match msg {
            ActorMessage::Import { cmd, tx } => {
                let res = self.import(tables, cmd);
                tx.send(res).ok();
            }
            ActorMessage::SetTag { tag, value, tx } => {
                let res = self.set_tag(tables, tag, value);
                tx.send(res).ok();
            }
            ActorMessage::CreateTag { hash, tx } => {
                let res = self.create_tag(tables, hash);
                tx.send(res).ok();
=======
            ActorMessage::OnComplete { handle } => {
                let txn = db.begin_write()?;
                self.on_complete(&mut Tables::new(&txn)?, handle)?;
                txn.commit()?;
            }
            ActorMessage::Sync { tx } => {
                tx.send(()).ok();
>>>>>>> 23ff8d14
            }
            ActorMessage::Delete { hashes, tx } => {
                let res = self.delete(tables, hashes);
                tx.send(res).ok();
            }
<<<<<<< HEAD
            ActorMessage::OnComplete { hash } => {
                let res = self.on_complete(tables, hash);
                res.ok();
=======
            ActorMessage::GcStart { tx } => {
                tracing::info!("clear_protected");
                // clear the protected set from last gc epoch
                self.protected.clear();
                // clean up dead weak refs so the memory can be freed
                self.handles.retain(|_, v| v.is_live());
                tx.send(()).ok();
>>>>>>> 23ff8d14
            }
            ActorMessage::Export { cmd, tx } => {
                self.export(tables, cmd, tx)?;
            }
            ActorMessage::OnMemSizeExceeded { hash } => {
                let res = self.on_mem_size_exceeded(tables, hash);
                res.ok();
            }
            ActorMessage::Dump => {
                let res = dump(tables);
                res.ok();
            }
            msg => {
                // try to handle it as readonly
                if let Err(msg) = self.handle_readonly(tables, msg)? {
                    return Ok(Err(msg));
                }
            }
        }
        Ok(Ok(()))
    }
}

/// Export a file by copyign out its content to a new location
fn export_file_copy(
    temp_tag: TempTag,
    path: PathBuf,
    size: u64,
    target: PathBuf,
    progress: ExportProgressCb,
) -> ActorResult<()> {
    progress(0)?;
    // todo: fine grained copy progress
    reflink_copy::reflink_or_copy(path, target)?;
    progress(size)?;
    drop(temp_tag);
    Ok(())
}

/// Synchronously compute the outboard of a file, and return hash and outboard.
///
/// It is assumed that the file is not modified while this is running.
///
/// If it is modified while or after this is running, the outboard will be
/// invalid, so any attempt to compute a slice from it will fail.
///
/// If the size of the file is changed while this is running, an error will be
/// returned.
///
/// The computed outboard is without length prefix.
fn compute_outboard(
    read: impl Read,
    size: u64,
    progress: impl Fn(u64) -> io::Result<()> + Send + Sync + 'static,
) -> io::Result<(Hash, Option<Vec<u8>>)> {
    // compute outboard size so we can pre-allocate the buffer.
    let outboard_size = usize::try_from(raw_outboard_size(size))
        .map_err(|_| io::Error::new(io::ErrorKind::InvalidInput, "size too large"))?;
    let mut outboard = Vec::with_capacity(outboard_size);

    // wrap the reader in a progress reader, so we can report progress.
    let reader = ProgressReader::new(read, progress);
    // wrap the reader in a buffered reader, so we read in large chunks
    // this reduces the number of io ops and also the number of progress reports
    let mut reader = BufReader::with_capacity(1024 * 1024, reader);

    let hash =
        bao_tree::io::sync::outboard_post_order(&mut reader, size, IROH_BLOCK_SIZE, &mut outboard)?;
    let ob = PostOrderMemOutboard::load(hash, &outboard, IROH_BLOCK_SIZE)?.flip();
    tracing::trace!(%hash, "done");
    let ob = ob.into_inner();
    let ob = if !ob.is_empty() { Some(ob) } else { None };
    Ok((hash.into(), ob))
}

fn dump(tables: &impl ReadableTables) -> ActorResult<()> {
    for e in tables.blobs().iter()? {
        let (k, v) = e?;
        let k = k.value();
        let v = v.value();
        println!("blobs: {} -> {:?}", k.to_hex(), v);
    }
    for e in tables.tags().iter()? {
        let (k, v) = e?;
        let k = k.value();
        let v = v.value();
        println!("tags: {} -> {:?}", k, v);
    }
    for e in tables.inline_data().iter()? {
        let (k, v) = e?;
        let k = k.value();
        let v = v.value();
        println!("inline_data: {} -> {:?}", k.to_hex(), v.len());
    }
    for e in tables.inline_outboard().iter()? {
        let (k, v) = e?;
        let k = k.value();
        let v = v.value();
        println!("inline_outboard: {} -> {:?}", k.to_hex(), v.len());
    }
    Ok(())
}

fn load_data(
    tables: &impl ReadableTables,
    options: &PathOptions,
    location: DataLocation<(), u64>,
    hash: &Hash,
) -> ActorResult<MemOrFile<Bytes, (std::fs::File, u64)>> {
    Ok(match location {
        DataLocation::Inline(()) => {
            let Some(data) = tables.inline_data().get(hash)? else {
                return Err(ActorError::Inconsistent(format!(
                    "inconsistent database state: {} should have inline data but does not",
                    hash.to_hex()
                )));
            };
            MemOrFile::Mem(Bytes::copy_from_slice(data.value()))
        }
        DataLocation::Owned(data_size) => {
            let path = options.owned_data_path(hash);
            let Ok(file) = std::fs::File::open(&path) else {
                return Err(io::Error::new(
                    io::ErrorKind::NotFound,
                    format!("file not found: {}", path.display()),
                )
                .into());
            };
            MemOrFile::File((file, data_size))
        }
        DataLocation::External(paths, data_size) => {
            if paths.is_empty() {
                return Err(ActorError::Inconsistent(
                    "external data location must not be empty".into(),
                ));
            }
            let path = &paths[0];
            let Ok(file) = std::fs::File::open(path) else {
                return Err(io::Error::new(
                    io::ErrorKind::NotFound,
                    format!("external file not found: {}", path.display()),
                )
                .into());
            };
            MemOrFile::File((file, data_size))
        }
    })
}

fn load_outboard(
    tables: &impl ReadableTables,
    options: &PathOptions,
    location: OutboardLocation,
    size: u64,
    hash: &Hash,
) -> ActorResult<MemOrFile<Bytes, (std::fs::File, u64)>> {
    Ok(match location {
        OutboardLocation::NotNeeded => MemOrFile::Mem(Bytes::new()),
        OutboardLocation::Inline(_) => {
            let Some(outboard) = tables.inline_outboard().get(hash)? else {
                return Err(ActorError::Inconsistent(format!(
                    "inconsistent database state: {} should have inline outboard but does not",
                    hash.to_hex()
                )));
            };
            MemOrFile::Mem(Bytes::copy_from_slice(outboard.value()))
        }
        OutboardLocation::Owned => {
            let outboard_size = raw_outboard_size(size);
            let path = options.owned_outboard_path(hash);
            let Ok(file) = std::fs::File::open(&path) else {
                return Err(io::Error::new(
                    io::ErrorKind::NotFound,
                    format!("file not found: {} size={}", path.display(), outboard_size),
                )
                .into());
            };
            MemOrFile::File((file, outboard_size))
        }
    })
}

/// Take a possibly incomplete storage and turn it into complete
fn complete_storage(
    storage: BaoFileStorage,
    hash: &Hash,
    path_options: &PathOptions,
    inline_options: &InlineOptions,
    delete_after_commit: &mut DeleteSet,
) -> ActorResult<std::result::Result<CompleteMemOrFileStorage, CompleteMemOrFileStorage>> {
    let (data, outboard, _sizes) = match storage {
        BaoFileStorage::Complete(c) => return Ok(Err(c)),
        BaoFileStorage::IncompleteMem(storage) => {
            let (data, outboard, sizes) = storage.into_parts();
            (
                MemOrFile::Mem(Bytes::from(data.into_parts().0)),
                MemOrFile::Mem(Bytes::from(outboard.into_parts().0)),
                MemOrFile::Mem(Bytes::from(sizes.to_vec()?)),
            )
        }
        BaoFileStorage::IncompleteFile(storage) => {
            let (data, outboard, sizes) = storage.into_parts();
            (
                MemOrFile::File(data),
                MemOrFile::File(outboard),
                MemOrFile::File(sizes),
            )
        }
    };
    let data_size = data.size()?.unwrap();
    let outboard_size = outboard.size()?.unwrap();
    // todo: perform more sanity checks if in debug mode
    debug_assert!(raw_outboard_size(data_size) == outboard_size);
    // inline data if needed, or write to file if needed
    let data = if data_size <= inline_options.max_data_inlined {
        match data {
            MemOrFile::File(data) => {
                let mut buf = vec![0; data_size as usize];
                data.read_at(0, &mut buf)?;
                // mark data for deletion after commit
                delete_after_commit.insert(*hash, [BaoFilePart::Data]);
                MemOrFile::Mem(Bytes::from(buf))
            }
            MemOrFile::Mem(data) => MemOrFile::Mem(data),
        }
    } else {
        // protect the data from previous deletions
        delete_after_commit.remove(*hash, [BaoFilePart::Data]);
        match data {
            MemOrFile::Mem(data) => {
                let path = path_options.owned_data_path(hash);
                let file = overwrite_and_sync(&path, &data)?;
                MemOrFile::File((file, data_size))
            }
            MemOrFile::File(data) => MemOrFile::File((data, data_size)),
        }
    };
    // inline outboard if needed, or write to file if needed
    let outboard = if outboard_size == 0 {
        Default::default()
    } else if outboard_size <= inline_options.max_outboard_inlined {
        match outboard {
            MemOrFile::File(outboard) => {
                let mut buf = vec![0; outboard_size as usize];
                outboard.read_at(0, &mut buf)?;
                drop(outboard);
                // mark outboard for deletion after commit
                delete_after_commit.insert(*hash, [BaoFilePart::Outboard]);
                MemOrFile::Mem(Bytes::from(buf))
            }
            MemOrFile::Mem(outboard) => MemOrFile::Mem(outboard),
        }
    } else {
        // protect the outboard from previous deletions
        delete_after_commit.remove(*hash, [BaoFilePart::Outboard]);
        match outboard {
            MemOrFile::Mem(outboard) => {
                let path = path_options.owned_outboard_path(hash);
                let file = overwrite_and_sync(&path, &outboard)?;
                MemOrFile::File((file, outboard_size))
            }
            MemOrFile::File(outboard) => MemOrFile::File((outboard, outboard_size)),
        }
    };
    // mark sizes for deletion after commit in any case - a complete entry
    // does not need sizes.
    delete_after_commit.insert(*hash, [BaoFilePart::Sizes]);
    Ok(Ok(CompleteMemOrFileStorage { data, outboard }))
}<|MERGE_RESOLUTION|>--- conflicted
+++ resolved
@@ -618,12 +618,11 @@
             | Self::EntryStatus { .. }
             | Self::Blobs { .. }
             | Self::Tags { .. }
-            | Self::ClearProtected { .. }
+            | Self::GcStart { .. }
             | Self::Dump => MessageCategory::ReadOnly,
             Self::Import { .. }
             | Self::Export { .. }
             | Self::OnMemSizeExceeded { .. }
-            | Self::HandleDropped { .. }
             | Self::OnComplete { .. }
             | Self::SetTag { .. }
             | Self::CreateTag { .. }
@@ -2186,25 +2185,11 @@
         Ok(())
     }
 
-<<<<<<< HEAD
-    fn handle_dropped(&mut self, hash: Hash) {
-        if let btree_map::Entry::Occupied(entry) = self.handles.entry(hash) {
-            // we still need to check, because the entry could have been re-inserted by the time we get here
-            let count = Arc::strong_count(&entry.get().storage);
-            if count == 1 {
-                entry.remove();
-            }
-        }
-    }
-
     fn handle_toplevel(
         &mut self,
         db: &redb::Database,
         msg: ActorMessage,
     ) -> ActorResult<std::result::Result<(), ActorMessage>> {
-=======
-    fn handle_one(&mut self, db: &redb::Database, msg: ActorMessage) -> ActorResult<MsgResult> {
->>>>>>> 23ff8d14
         match msg {
             ActorMessage::ImportFlatStore { paths, tx } => {
                 let res = self.import_flat_store(db, paths);
@@ -2260,18 +2245,15 @@
                 let res = self.tags(tables, filter);
                 tx.send(res).ok();
             }
-<<<<<<< HEAD
             #[cfg(test)]
             ActorMessage::EntryState { hash, tx } => {
                 let res = self.entry_state(tables, hash);
                 tx.send(res).ok();
             }
-            ActorMessage::ClearProtected { tx } => {
+            ActorMessage::GcStart { tx } => {
                 self.protected.clear();
+                self.handles.retain(|_, weak| weak.is_live());
                 tx.send(()).ok();
-            }
-            ActorMessage::HandleDropped { hash } => {
-                self.handle_dropped(hash);
             }
             ActorMessage::Dump => {
                 dump(tables).ok();
@@ -2298,33 +2280,14 @@
             ActorMessage::CreateTag { hash, tx } => {
                 let res = self.create_tag(tables, hash);
                 tx.send(res).ok();
-=======
-            ActorMessage::OnComplete { handle } => {
-                let txn = db.begin_write()?;
-                self.on_complete(&mut Tables::new(&txn)?, handle)?;
-                txn.commit()?;
-            }
-            ActorMessage::Sync { tx } => {
-                tx.send(()).ok();
->>>>>>> 23ff8d14
             }
             ActorMessage::Delete { hashes, tx } => {
                 let res = self.delete(tables, hashes);
                 tx.send(res).ok();
             }
-<<<<<<< HEAD
-            ActorMessage::OnComplete { hash } => {
-                let res = self.on_complete(tables, hash);
+            ActorMessage::OnComplete { handle } => {
+                let res = self.on_complete(tables, handle);
                 res.ok();
-=======
-            ActorMessage::GcStart { tx } => {
-                tracing::info!("clear_protected");
-                // clear the protected set from last gc epoch
-                self.protected.clear();
-                // clean up dead weak refs so the memory can be freed
-                self.handles.retain(|_, v| v.is_live());
-                tx.send(()).ok();
->>>>>>> 23ff8d14
             }
             ActorMessage::Export { cmd, tx } => {
                 self.export(tables, cmd, tx)?;
