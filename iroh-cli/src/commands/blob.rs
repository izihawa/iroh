--- conflicted
+++ resolved
@@ -13,17 +13,7 @@
     HumanBytes, HumanDuration, MultiProgress, ProgressBar, ProgressDrawTarget, ProgressState,
     ProgressStyle,
 };
-<<<<<<< HEAD
-use iroh::net::{derp::DerpUrl, key::PublicKey, NodeAddr};
-=======
-use iroh::bytes::{
-    get::{db::DownloadProgress, Stats},
-    provider::AddProgress,
-    store::{ValidateLevel, ValidateProgress},
-    BlobFormat, Hash, HashAndFormat, Tag,
-};
 use iroh::net::{key::PublicKey, relay::RelayUrl, NodeAddr};
->>>>>>> 918fca62
 use iroh::{
     bytes::{
         get::{db::DownloadProgress, progress::BlobProgress, Stats},
